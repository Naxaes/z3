/*++
Copyright (c) 2016 Microsoft Corporation

Module Name:

    pb2bv_solver.cpp

Abstract:


Author:

    Nikolaj Bjorner (nbjorner) 2016-10-23

Notes:
   
--*/

#include "ast/ast_pp.h"
#include "model/model_smt2_pp.h"
#include "tactic/portfolio/pb2bv_solver.h"
#include "tactic/tactic.h"
#include "tactic/generic_model_converter.h"
#include "solver/solver_na2as.h"
#include "ast/rewriter/pb2bv_rewriter.h"
#include "ast/rewriter/th_rewriter.h"

class pb2bv_solver : public solver_na2as {
    ast_manager&     m;
    mutable expr_ref_vector  m_assertions;
    mutable ref<solver>      m_solver;
    mutable th_rewriter      m_th_rewriter;
    mutable pb2bv_rewriter   m_rewriter;

public:

    pb2bv_solver(ast_manager& m, params_ref const& p, solver* s):
        solver_na2as(m),
        m(m),
        m_assertions(m),
        m_solver(s),
        m_th_rewriter(m, p),
        m_rewriter(m, p)
    {
        solver::updt_params(p);
    }

    ~pb2bv_solver() override {}

<<<<<<< HEAD
    virtual solver* translate(ast_manager& dst_m, params_ref const& p) {
        flush_assertions();
        solver* result = alloc(pb2bv_solver, dst_m, p, m_solver->translate(dst_m, p));
        model_converter_ref mc = external_model_converter();
        if (mc.get()) {
            ast_translation tr(m, dst_m);
            result->set_model_converter(mc->translate(tr));
        }
        return result;
    }
    
    virtual void assert_expr_core(expr * t) {
=======
    solver* translate(ast_manager& m, params_ref const& p) override {
        return alloc(pb2bv_solver, m, p, m_solver->translate(m, p));
    }
    
    void assert_expr(expr * t) override {
>>>>>>> fc719a5e
        m_assertions.push_back(t);
    }

    void push_core() override {
        flush_assertions();
        m_rewriter.push();
        m_solver->push();
    }

    void pop_core(unsigned n) override {
        m_assertions.reset();
        m_solver->pop(n);
        m_rewriter.pop(n);
    }

    lbool check_sat_core(unsigned num_assumptions, expr * const * assumptions) override {
        flush_assertions();
        return m_solver->check_sat(num_assumptions, assumptions);
    }

<<<<<<< HEAD
    virtual void updt_params(params_ref const & p) { solver::updt_params(p); m_rewriter.updt_params(p); m_solver->updt_params(p);  }
    virtual void collect_param_descrs(param_descrs & r) { m_solver->collect_param_descrs(r); m_rewriter.collect_param_descrs(r);}    
    virtual void set_produce_models(bool f) { m_solver->set_produce_models(f); }
    virtual void set_progress_callback(progress_callback * callback) { m_solver->set_progress_callback(callback);  }
    virtual void collect_statistics(statistics & st) const { 
        m_rewriter.collect_statistics(st);
        m_solver->collect_statistics(st); 
    }
    virtual void get_unsat_core(ptr_vector<expr> & r) { m_solver->get_unsat_core(r); }
    virtual void get_model_core(model_ref & mdl) { 
=======
    void updt_params(params_ref const & p) override { solver::updt_params(p); m_solver->updt_params(p);  }
    void collect_param_descrs(param_descrs & r) override { m_solver->collect_param_descrs(r); }    
    void set_produce_models(bool f) override { m_solver->set_produce_models(f); }
    void set_progress_callback(progress_callback * callback) override { m_solver->set_progress_callback(callback);  }
    void collect_statistics(statistics & st) const override {
        m_rewriter.collect_statistics(st);
        m_solver->collect_statistics(st); 
    }
    void get_unsat_core(ptr_vector<expr> & r) override { m_solver->get_unsat_core(r); }
    void get_model(model_ref & mdl) override {
>>>>>>> fc719a5e
        m_solver->get_model(mdl);
        if (mdl) {
            model_converter_ref mc = local_model_converter();
            if (mc) (*mc)(mdl);
        }
    } 
<<<<<<< HEAD
    model_converter* external_model_converter() const {
        return concat(mc0(), local_model_converter());
    }
    virtual model_converter_ref get_model_converter() const { 
        model_converter_ref mc = external_model_converter();
        mc = concat(mc.get(), m_solver->get_model_converter().get());
        return mc;
    }
    virtual proof * get_proof() { return m_solver->get_proof(); }
    virtual std::string reason_unknown() const { return m_solver->reason_unknown(); }
    virtual void set_reason_unknown(char const* msg) { m_solver->set_reason_unknown(msg); }
    virtual void get_labels(svector<symbol> & r) { m_solver->get_labels(r); }
    virtual ast_manager& get_manager() const { return m;  }
    virtual expr_ref_vector cube(expr_ref_vector& vars, unsigned backtrack_level) { flush_assertions(); return m_solver->cube(vars, backtrack_level); }
    virtual lbool find_mutexes(expr_ref_vector const& vars, vector<expr_ref_vector>& mutexes) { return m_solver->find_mutexes(vars, mutexes); }    
    virtual lbool get_consequences_core(expr_ref_vector const& asms, expr_ref_vector const& vars, expr_ref_vector& consequences) {
=======
    proof * get_proof() override { return m_solver->get_proof(); }
    std::string reason_unknown() const override { return m_solver->reason_unknown(); }
    void set_reason_unknown(char const* msg) override { m_solver->set_reason_unknown(msg); }
    void get_labels(svector<symbol> & r) override { m_solver->get_labels(r); }
    ast_manager& get_manager() const override { return m;  }
    lbool find_mutexes(expr_ref_vector const& vars, vector<expr_ref_vector>& mutexes) override { return m_solver->find_mutexes(vars, mutexes); }    
    lbool get_consequences_core(expr_ref_vector const& asms, expr_ref_vector const& vars, expr_ref_vector& consequences) override {
>>>>>>> fc719a5e
        flush_assertions(); 
        return m_solver->get_consequences(asms, vars, consequences); }

    model_converter* local_model_converter() const {
        if (m_rewriter.fresh_constants().empty()) {
            return nullptr;
        }
        generic_model_converter* filter = alloc(generic_model_converter, m, "pb2bv");
        func_decl_ref_vector const& fns = m_rewriter.fresh_constants();
        for (func_decl* f : fns) {
            filter->hide(f);
        }
        return filter;
    }

    unsigned get_num_assertions() const override {
        flush_assertions();
        return m_solver->get_num_assertions();
    }

    expr * get_assertion(unsigned idx) const override {
        flush_assertions();
        return m_solver->get_assertion(idx);
    }


private:
    void flush_assertions() const {
        if (m_assertions.empty()) return;
        m_rewriter.updt_params(get_params());
        proof_ref proof(m);
        expr_ref fml1(m), fml(m);
        expr_ref_vector fmls(m);
        for (expr* a : m_assertions) {
            m_th_rewriter(a, fml1, proof);
            m_rewriter(fml1, fml, proof);
            m_solver->assert_expr(fml);
        }
        m_rewriter.flush_side_constraints(fmls);
        m_solver->assert_expr(fmls);
        m_assertions.reset();
    }
};

solver * mk_pb2bv_solver(ast_manager & m, params_ref const & p, solver* s) {
    return alloc(pb2bv_solver, m, p, s);
}<|MERGE_RESOLUTION|>--- conflicted
+++ resolved
@@ -47,8 +47,7 @@
 
     ~pb2bv_solver() override {}
 
-<<<<<<< HEAD
-    virtual solver* translate(ast_manager& dst_m, params_ref const& p) {
+    solver* translate(ast_manager& dst_m, params_ref const& p) override {
         flush_assertions();
         solver* result = alloc(pb2bv_solver, dst_m, p, m_solver->translate(dst_m, p));
         model_converter_ref mc = external_model_converter();
@@ -59,14 +58,7 @@
         return result;
     }
     
-    virtual void assert_expr_core(expr * t) {
-=======
-    solver* translate(ast_manager& m, params_ref const& p) override {
-        return alloc(pb2bv_solver, m, p, m_solver->translate(m, p));
-    }
-    
-    void assert_expr(expr * t) override {
->>>>>>> fc719a5e
+    void assert_expr_core(expr * t) override {
         m_assertions.push_back(t);
     }
 
@@ -87,61 +79,39 @@
         return m_solver->check_sat(num_assumptions, assumptions);
     }
 
-<<<<<<< HEAD
-    virtual void updt_params(params_ref const & p) { solver::updt_params(p); m_rewriter.updt_params(p); m_solver->updt_params(p);  }
-    virtual void collect_param_descrs(param_descrs & r) { m_solver->collect_param_descrs(r); m_rewriter.collect_param_descrs(r);}    
-    virtual void set_produce_models(bool f) { m_solver->set_produce_models(f); }
-    virtual void set_progress_callback(progress_callback * callback) { m_solver->set_progress_callback(callback);  }
-    virtual void collect_statistics(statistics & st) const { 
-        m_rewriter.collect_statistics(st);
-        m_solver->collect_statistics(st); 
-    }
-    virtual void get_unsat_core(ptr_vector<expr> & r) { m_solver->get_unsat_core(r); }
-    virtual void get_model_core(model_ref & mdl) { 
-=======
-    void updt_params(params_ref const & p) override { solver::updt_params(p); m_solver->updt_params(p);  }
-    void collect_param_descrs(param_descrs & r) override { m_solver->collect_param_descrs(r); }    
+    void updt_params(params_ref const & p) override { solver::updt_params(p); m_rewriter.updt_params(p); m_solver->updt_params(p);  }
+    void collect_param_descrs(param_descrs & r) override { m_solver->collect_param_descrs(r); m_rewriter.collect_param_descrs(r);}    
     void set_produce_models(bool f) override { m_solver->set_produce_models(f); }
     void set_progress_callback(progress_callback * callback) override { m_solver->set_progress_callback(callback);  }
-    void collect_statistics(statistics & st) const override {
+    void collect_statistics(statistics & st) const override { 
         m_rewriter.collect_statistics(st);
         m_solver->collect_statistics(st); 
     }
     void get_unsat_core(ptr_vector<expr> & r) override { m_solver->get_unsat_core(r); }
-    void get_model(model_ref & mdl) override {
->>>>>>> fc719a5e
+    void get_model_core(model_ref & mdl) override { 
         m_solver->get_model(mdl);
         if (mdl) {
             model_converter_ref mc = local_model_converter();
             if (mc) (*mc)(mdl);
         }
     } 
-<<<<<<< HEAD
-    model_converter* external_model_converter() const {
+
+    model_converter* external_model_converter() const{
         return concat(mc0(), local_model_converter());
     }
-    virtual model_converter_ref get_model_converter() const { 
+    model_converter_ref get_model_converter() const override { 
         model_converter_ref mc = external_model_converter();
         mc = concat(mc.get(), m_solver->get_model_converter().get());
         return mc;
     }
-    virtual proof * get_proof() { return m_solver->get_proof(); }
-    virtual std::string reason_unknown() const { return m_solver->reason_unknown(); }
-    virtual void set_reason_unknown(char const* msg) { m_solver->set_reason_unknown(msg); }
-    virtual void get_labels(svector<symbol> & r) { m_solver->get_labels(r); }
-    virtual ast_manager& get_manager() const { return m;  }
-    virtual expr_ref_vector cube(expr_ref_vector& vars, unsigned backtrack_level) { flush_assertions(); return m_solver->cube(vars, backtrack_level); }
-    virtual lbool find_mutexes(expr_ref_vector const& vars, vector<expr_ref_vector>& mutexes) { return m_solver->find_mutexes(vars, mutexes); }    
-    virtual lbool get_consequences_core(expr_ref_vector const& asms, expr_ref_vector const& vars, expr_ref_vector& consequences) {
-=======
     proof * get_proof() override { return m_solver->get_proof(); }
     std::string reason_unknown() const override { return m_solver->reason_unknown(); }
     void set_reason_unknown(char const* msg) override { m_solver->set_reason_unknown(msg); }
     void get_labels(svector<symbol> & r) override { m_solver->get_labels(r); }
     ast_manager& get_manager() const override { return m;  }
+    expr_ref_vector cube(expr_ref_vector& vars, unsigned backtrack_level) override { flush_assertions(); return m_solver->cube(vars, backtrack_level); }
     lbool find_mutexes(expr_ref_vector const& vars, vector<expr_ref_vector>& mutexes) override { return m_solver->find_mutexes(vars, mutexes); }    
     lbool get_consequences_core(expr_ref_vector const& asms, expr_ref_vector const& vars, expr_ref_vector& consequences) override {
->>>>>>> fc719a5e
         flush_assertions(); 
         return m_solver->get_consequences(asms, vars, consequences); }
 
