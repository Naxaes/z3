/*++
Copyright (c) 2012 Microsoft Corporation

Module Name:

    sls_score_tracker.h

Abstract:

    Score and value tracking module for SLS

Author:

    Christoph (cwinter) 2012-02-29

Notes:

--*/

#ifndef _SLS_TRACKER_H_
#define _SLS_TRACKER_H_

#include"for_each_expr.h"
#include"ast_smt2_pp.h"
#include"bv_decl_plugin.h"
#include"model.h"

#include"sls_compilation_settings.h"
#include"sls_powers.h"

class sls_tracker {
    ast_manager         & m_manager;
    unsynch_mpz_manager & m_mpz_manager;
    bv_util             & m_bv_util;
    powers              & m_powers;
    random_gen            m_rng;
    unsigned              m_random_bits;
    unsigned              m_random_bits_cnt;
    mpz                   m_zero, m_one, m_two;
        
    struct value_score { 
#if _EARLY_PRUNE_
        value_score() : m(0), value(unsynch_mpz_manager::mk_z(0)), score(0.0), distance(0), touched(1), score_prune(0.0), has_pos_occ(0), has_neg_occ(0) { };
#else
        value_score() : m(0), value(unsynch_mpz_manager::mk_z(0)), score(0.0), distance(0), touched(1) { };
#endif
        ~value_score() { if (m) m->del(value); }
        unsynch_mpz_manager * m;
        mpz value;
        double score;
#if _EARLY_PRUNE_
        double score_prune;
        unsigned has_pos_occ;
        unsigned has_neg_occ;
#endif
        unsigned distance; // max distance from any root
        unsigned touched;
        value_score & operator=(const value_score & other) {
            SASSERT(m == 0 || m == other.m);
            if (m) m->set(value, 0); else m = other.m;
            m->set(value, other.value);
            score = other.score;
            distance = other.distance;
            touched = other.touched;
            return *this;
        }
    };

public:
    typedef obj_map<func_decl, expr* > entry_point_type;

private:
    typedef obj_map<expr, value_score> scores_type;    
    typedef obj_map<expr, ptr_vector<expr> > uplinks_type;    
    typedef obj_map<expr, ptr_vector<func_decl> > occ_type;
    obj_hashtable<expr>	  m_top_expr;
    scores_type           m_scores;
    uplinks_type          m_uplinks;
    entry_point_type      m_entry_points;
    ptr_vector<func_decl> m_constants;
    ptr_vector<func_decl> m_temp_constants;
    occ_type              m_constants_occ;
#if _UCT_
    unsigned              m_touched;
#endif
#if _REAL_RS_ || _REAL_PBFS_
    ptr_vector<expr>	  m_unsat_expr;
    obj_map<expr, unsigned>	m_where_false;
    expr**					m_list_false;
#endif
#if _PAWS_
    obj_map<expr, unsigned> m_weights;
    //obj_map<expr, double> m_weights;
#endif
#if _CACHE_TOP_SCORE_
    double				  m_top_sum;
#endif
#if _WEIGHT_DIST_ == 4 || _WEIGHT_TOGGLE_
    double				  m_weight_dist_factor;
#endif
    unsigned              m_equal_scores;

public:    
    sls_tracker(ast_manager & m, bv_util & bvu, unsynch_mpz_manager & mm, powers & p) :
        m_manager(m),
        m_mpz_manager(mm),
        m_bv_util(bvu),
        m_powers(p),
        m_random_bits_cnt(0),        
        m_zero(m_mpz_manager.mk_z(0)),
        m_one(m_mpz_manager.mk_z(1)),
        m_two(m_mpz_manager.mk_z(2)) {
    }
            
    ~sls_tracker() {
        m_mpz_manager.del(m_zero);
        m_mpz_manager.del(m_one);
        m_mpz_manager.del(m_two);            
    }

    unsigned get_formula_size() {
        return m_scores.size();
    }

    double get_avg_bw(goal_ref const & g) {
        double sum = 0.0;
        unsigned count = 0;

        for (unsigned i = 0; i < g->size(); i++)
        {
            m_temp_constants.reset();
            ptr_vector<func_decl> const & this_decls = m_constants_occ.find(g->form(i));
            unsigned sz = this_decls.size();
            for (unsigned i = 0; i < sz; i++) {
                func_decl * fd = this_decls[i];
                m_temp_constants.push_back(fd);
                sort * srt = fd->get_range();
                sum += (m_manager.is_bool(srt)) ? 1 : m_bv_util.get_bv_size(srt);         
                count++;
            }
        }

        return sum / count;   
    }

#if _WEIGHT_DIST_ == 4 || _WEIGHT_TOGGLE_
    inline void set_weight_dist_factor(double val) {
        m_weight_dist_factor = val;
    }
#endif

    void reset_equal_scores() {
        m_equal_scores = 1;
    }

    unsigned inc_equal_scores() {
        return ++m_equal_scores;
    }

#if _CACHE_TOP_SCORE_
    inline void adapt_top_sum(expr * e, double add, double sub) {
#if _PAWS_
        m_top_sum += m_weights.find(e) * (add - sub);
#else
        m_top_sum += add - sub;
#endif
    }

    inline void set_top_sum(double new_score) {
        m_top_sum = new_score;
    }

    inline double get_top_sum() {
        return m_top_sum;
    }
#endif

    inline void set_value(expr * n, const mpz & r) {
        SASSERT(m_scores.contains(n));
        m_mpz_manager.set(m_scores.find(n).value, r);
    }

    inline void set_value(func_decl * fd, const mpz & r) {
        SASSERT(m_entry_points.contains(fd));
        expr * ep = get_entry_point(fd);
        set_value(ep, r);
    }

    inline mpz & get_value(expr * n) {            
        SASSERT(m_scores.contains(n));
        return m_scores.find(n).value;
    }

    inline mpz & get_value(func_decl * fd) {
        SASSERT(m_entry_points.contains(fd));
        expr * ep = get_entry_point(fd);
        return get_value(ep);
    }        

    inline void set_score(expr * n, double score) {
        SASSERT(m_scores.contains(n));
        m_scores.find(n).score = score;
    }

    inline void set_score(func_decl * fd, double score) {            
        SASSERT(m_entry_points.contains(fd));
        expr * ep = get_entry_point(fd);
        set_score(ep, score);    
    }

    inline double & get_score(expr * n) {
        SASSERT(m_scores.contains(n));
        return m_scores.find(n).score;
    }

    inline double & get_score(func_decl * fd) {
        SASSERT(m_entry_points.contains(fd));
        expr * ep = get_entry_point(fd);
        return get_score(ep);
    }

#if _EARLY_PRUNE_
    inline void set_score_prune(expr * n, double score) {
        SASSERT(m_scores.contains(n));
        m_scores.find(n).score_prune = score;
    }

    inline double & get_score_prune(expr * n) {
        SASSERT(m_scores.contains(n));
        return m_scores.find(n).score_prune;
    }

    inline unsigned has_pos_occ(expr * n) {
        SASSERT(m_scores.contains(n));
        return m_scores.find(n).has_pos_occ;
    }

    inline unsigned has_neg_occ(expr * n) {
        SASSERT(m_scores.contains(n));
        return m_scores.find(n).has_neg_occ;
    }
#endif

    inline unsigned get_distance(expr * n) {
        SASSERT(m_scores.contains(n));
        return m_scores.find(n).distance;
    }

    inline void set_distance(expr * n, unsigned d) {
        SASSERT(m_scores.contains(n));
        m_scores.find(n).distance = d;
    }

    inline expr * get_entry_point(func_decl * fd) {
        SASSERT(m_entry_points.contains(fd));
        return m_entry_points.find(fd);
    }

    inline entry_point_type const & get_entry_points() {
        return m_entry_points;
    }

    inline bool has_uplinks(expr * n) {
        return m_uplinks.contains(n);
    }

    inline bool is_top_expr(expr * n) {
        return m_top_expr.contains(n);
    }

    inline ptr_vector<expr> & get_uplinks(expr * n) {
        SASSERT(m_uplinks.contains(n));
        return m_uplinks.find(n);
    }

#if _REAL_RS_ || _REAL_PBFS_
    void debug_real(goal_ref const & g, unsigned flip)
    {
        unsigned count = 0;
        for (unsigned i = 0; i < g->size(); i++)
        {
            expr * e = g->form(i);
            if (m_mpz_manager.eq(get_value(e),m_one) && m_where_false.contains(e))
            {
                printf("iteration %d: ", flip);
                printf("form %d is sat but in unsat list at position %d of %d\n", i, m_where_false.find(e), m_where_false.size());
                exit(4);
            }

            if (m_mpz_manager.eq(get_value(e),m_zero) && !m_where_false.contains(e))
            {
                printf("iteration %d: ", flip);
                printf("form %d is unsat but not in unsat list\n", i);
                exit(4);
            }

            if (m_mpz_manager.eq(get_value(e),m_zero) && m_where_false.contains(e))
            {
                unsigned pos = m_where_false.find(e);
                expr * q = m_list_false[pos];
                if (q != e)
                {
                    printf("iteration %d: ", flip);
                    printf("form %d is supposed to be at pos %d in unsat list but something else was there\n", i, pos);
                    exit(4);
                }
            }

            if (m_mpz_manager.eq(get_value(e),m_zero))
                count++;
        }

        // should be true now that duplicate assertions are removed
        if (count != m_where_false.size())
        {
                printf("iteration %d: ", flip);
                printf("%d are unsat but list is of size %d\n", count, m_where_false.size());
                exit(4);
        }
    }
#endif

<<<<<<< HEAD
#if _UCT_
    void uct_forget(goal_ref const & g) {
=======
    void uct_forget(ptr_vector<expr> & as) {
>>>>>>> f8ee58b3
        expr * e;
        unsigned touched_old, touched_new;

        for (unsigned i = 0; i < as.size(); i++)
        {
            e = as[i];
            touched_old = m_scores.find(e).touched;
            touched_new = (unsigned)((touched_old - 1) * _UCT_FORGET_FACTOR_ + 1);
            m_scores.find(e).touched = touched_new;
            m_touched += touched_new - touched_old;
        }
    }
#endif

    void initialize(app * n) {
        // Build score table
        if (!m_scores.contains(n)) {
            value_score vs;
            vs.m = & m_mpz_manager;
            m_scores.insert(n, vs);
        }

        // Update uplinks
        unsigned na = n->get_num_args();
        for (unsigned i = 0; i < na; i++) {
            expr * c = n->get_arg(i); 
            uplinks_type::obj_map_entry * entry = m_uplinks.insert_if_not_there2(c, ptr_vector<expr>());
            entry->get_data().m_value.push_back(n);
        }

        func_decl * d = n->get_decl();

        if (n->get_num_args() == 0) {
            if (d->get_family_id() != null_family_id) {
                // Interpreted constant
                mpz t;
                value2mpz(n, t);
                set_value(n, t);
                m_mpz_manager.del(t);
            }
            else {
                // Uninterpreted constant
                m_entry_points.insert_if_not_there(d, n);
                m_constants.push_back(d);
            }
        }            
    }

    struct init_proc {
        ast_manager & m_manager;        
        sls_tracker & m_tracker;

        init_proc(ast_manager & m, sls_tracker & tracker):
            m_manager(m),
            m_tracker(tracker) {
        }
        
        void operator()(var * n) {}
        
        void operator()(quantifier * n) {}
        
        void operator()(app * n) {
            m_tracker.initialize(n);
        }
    };

    struct find_func_decls_proc {
        ast_manager   & m_manager;        
        ptr_vector<func_decl> & m_occs;

        find_func_decls_proc (ast_manager & m, ptr_vector<func_decl> & occs):
            m_manager(m),
            m_occs(occs) {
        }
        
        void operator()(var * n) {}
        
        void operator()(quantifier * n) {}
        
        void operator()(app * n) {
            if (n->get_num_args() != 0)
                return;
            func_decl * d = n->get_decl();
            if (d->get_family_id() != null_family_id)
                return;
            m_occs.push_back(d);
        }
    };

    void calculate_expr_distances(ptr_vector<expr> const & as) {
        // precondition: m_scores is set up.
        unsigned sz = as.size();
        ptr_vector<app> stack;
        for (unsigned i = 0; i < sz; i++)
            stack.push_back(to_app(as[i]));
        while (!stack.empty()) {
            app * cur = stack.back();
            stack.pop_back();
                
            unsigned d = get_distance(cur);

            for (unsigned i = 0; i < cur->get_num_args(); i++) {
                app * child = to_app(cur->get_arg(i));                    
                unsigned d_child = get_distance(child);
                if (d >= d_child) {
                    set_distance(child, d+1);
                    stack.push_back(child);
                }
            }
        }
    }

    void initialize_recursive(init_proc proc, expr_mark visited, expr * e) {
        if (m_manager.is_and(e) || m_manager.is_or(e)) {
            app * a = to_app(e);
            expr * const * args = a->get_args();
            unsigned int sz = a->get_num_args();
            for (unsigned int i = 0; i < sz; i++) {
                expr * q = args[i];
                initialize_recursive(proc, visited, q);
            }
        }
        for_each_expr(proc, visited, e);
    }

    void initialize_recursive(expr * e) {
        if (m_manager.is_and(e) || m_manager.is_or(e)) {
            app * a = to_app(e);
            expr * const * args = a->get_args();
            unsigned int sz = a->get_num_args();
            for (unsigned int i = 0; i < sz; i++) {
                expr * q = args[i];
                initialize_recursive(q);
            }
        }
        ptr_vector<func_decl> t;
        m_constants_occ.insert_if_not_there(e, t);
        find_func_decls_proc ffd_proc(m_manager, m_constants_occ.find(e));
        expr_fast_mark1 visited;
        quick_for_each_expr(ffd_proc, visited, e);
    }

    void initialize(ptr_vector<expr> const & as) {
        init_proc proc(m_manager, *this);
        expr_mark visited;
        unsigned sz = as.size();
        for (unsigned i = 0; i < sz; i++) {
            expr * e = as[i];
            if (!m_top_expr.contains(e))
                m_top_expr.insert(e);
            else
                printf("this is already in ...\n");
            // Andreas: Maybe not fully correct.
#if _FOCUS_ == 2
            initialize_recursive(proc, visited, e);
#endif
            for_each_expr(proc, visited, e);
        }

        visited.reset();

        for (unsigned i = 0; i < sz; i++) {
            expr * e = as[i];
            // Andreas: Maybe not fully correct.
#if _FOCUS_ == 2 || _INTENSIFICATION_
            initialize_recursive(e);
#endif
            ptr_vector<func_decl> t;
            m_constants_occ.insert_if_not_there(e, t);
            find_func_decls_proc ffd_proc(m_manager, m_constants_occ.find(e));
            expr_fast_mark1 visited;
            quick_for_each_expr(ffd_proc, visited, e);
        }

        calculate_expr_distances(as);

        TRACE("sls", tout << "Initial model:" << std::endl; show_model(tout); );

#if _REAL_RS_ || _REAL_PBFS_
        m_list_false = new expr*[sz];
        //for (unsigned i = 0; i < sz; i++)
        //{
        //	if (m_mpz_manager.eq(get_value(g->form(i)),m_zero))
        //		break_assertion(g->form(i));
        //}
#endif

#if _PAWS_
        for (unsigned i = 0; i < sz; i++)
        {
            expr * e = g->form(i);
        	if (!m_weights.contains(e))
        		m_weights.insert(e, _PAWS_INIT_);
        }
#endif

#if _EARLY_PRUNE_
        for (unsigned i = 0; i < sz; i++)
            setup_occs(as[i]);
#endif

#if _UCT_
        m_touched = _UCT_INIT_ ? as.size() : 1;
#endif
    }

#if _PAWS_
    void increase_weight(expr * e)
    {
        //printf("Increasing %d to", m_weights.find(e));
        m_weights.find(e)++;
        //m_weights.find(e) *= 1.1;
        //printf(" %d\n", m_weights.find(e));
    }

    void decrease_weight(expr * e)
    {
        unsigned old_weight = m_weights.find(e);
        m_weights.find(e) = old_weight > _PAWS_INIT_ ? old_weight - 1 : _PAWS_INIT_;
        //m_weights.find(e) = old_weight > 1.1 ? old_weight / 1.1 : 1;
        //printf("Decreasing %d to %d\n", old_weight, m_weights.find(e));
    }

    unsigned get_weight(expr * e)
    //double get_weight(expr * e)
    {
        return m_weights.find(e);
    }
#endif

#if _REAL_RS_ || _REAL_PBFS_
    void make_assertion(expr * e)
    {
        if (m_where_false.contains(e))
        {
            unsigned pos = m_where_false.find(e);
            m_where_false.erase(e);
            if (pos != m_where_false.size())
            {
                expr * q = m_list_false[m_where_false.size()];
                m_list_false[pos] = q;
                m_where_false.find(q) = pos;
                //printf("Moving %d from %d to %d\n", q, m_where_false.size(), pos);
            }
            //else
                //printf("Erasing %d from %d to %d\n", e, pos);
//			m_list_false[m_where_false.size()] = 0;
//			printf("Going in %d\n", m_where_false.size());
        }
        //if (m_unsat_expr.contains(e))
            //m_unsat_expr.erase(e);
    }

    void break_assertion(expr * e)
    {
        //printf("I'm broken... that's still fine.\n");
        if (!m_where_false.contains(e))
        {
            //printf("This however is not so cool...\n");
            unsigned pos = m_where_false.size();
            m_list_false[pos] = e;
            m_where_false.insert(e, pos);
    //		printf("Going in %d\n", m_where_false.size());
        }
        //if (!m_unsat_expr.contains(e))
            //m_unsat_expr.push_back(e);
    }
#endif

    void show_model(std::ostream & out) {
        unsigned sz = get_num_constants();
        for (unsigned i = 0; i < sz; i++) {
            func_decl * fd = get_constant(i);
            out << fd->get_name() << " = " << m_mpz_manager.to_string(get_value(fd)) << std::endl;
        }
    }

    model_ref get_model() {
        model_ref res = alloc(model, m_manager);
        unsigned sz = get_num_constants();
        for (unsigned i = 0; i < sz; i++) {
            func_decl * fd = get_constant(i);
            res->register_decl(fd, mpz2value(fd->get_range(), get_value(fd)));
        }
        return res;
    }

    unsigned get_num_constants() {
        return m_constants.size();
    }

    ptr_vector<func_decl> & get_constants() {
        return m_constants;
    }

    func_decl * get_constant(unsigned i) {
        return m_constants[i];
    }

    void set_random_seed(unsigned s) {
        m_rng.set_seed(s);
    }

    mpz get_random_bv(sort * s) {
        SASSERT(m_bv_util.is_bv_sort(s));
        unsigned bv_size = m_bv_util.get_bv_size(s);
        mpz r; m_mpz_manager.set(r, 0);            

        mpz temp;
        do
        {                
            m_mpz_manager.mul(r, m_two, temp);                
            m_mpz_manager.add(temp, get_random_bool(), r);
        } while (--bv_size > 0);            
        m_mpz_manager.del(temp);

        return r;
    }

    mpz & get_random_bool() {
        if (m_random_bits_cnt == 0) {
            m_random_bits = m_rng();
            m_random_bits_cnt = 15; // random_gen produces 15 bits of randomness.
        }

        bool val = (m_random_bits & 0x01) != 0;
        m_random_bits = m_random_bits >> 1;
        m_random_bits_cnt--;

        return (val) ? m_one : m_zero;
    }

    unsigned get_random_uint(unsigned bits) {
        if (m_random_bits_cnt == 0) {
            m_random_bits = m_rng();
            m_random_bits_cnt = 15; // random_gen produces 15 bits of randomness.
        }

        unsigned val = 0;
        while (bits-- > 0) {
            if ((m_random_bits & 0x01) != 0) val++;
            val <<= 1;
            m_random_bits >>= 1;
            m_random_bits_cnt--;

            if (m_random_bits_cnt == 0) {
                m_random_bits = m_rng();
                m_random_bits_cnt = 15; // random_gen produces 15 bits of randomness.
            }
        }

        return val;
    }

    mpz get_random(sort * s) {
        if (m_bv_util.is_bv_sort(s))
            return get_random_bv(s);
        else if (m_manager.is_bool(s))
            return get_random_bool();
        else
            NOT_IMPLEMENTED_YET(); // This only works for bit-vectors for now.
    }    

    void randomize(ptr_vector<expr> const & as) {
        TRACE("sls", tout << "Abandoned model:" << std::endl; show_model(tout); );

        for (entry_point_type::iterator it = m_entry_points.begin(); it != m_entry_points.end(); it++) {
            func_decl * fd = it->m_key;
            sort * s = fd->get_range();
            mpz temp = get_random(s);
            set_value(it->m_value, temp);
            m_mpz_manager.del(temp);
        }

        TRACE("sls", tout << "Randomized model:" << std::endl; show_model(tout); );

#if _UCT_RESET_
        m_touched = _UCT_INIT_ ? as.size() : 1;
        for (unsigned i = 0; i < as.size(); i++)
            m_scores.find(as[i]).touched = 1;
#endif
    }              

    void reset(ptr_vector<expr> const & as) {
        TRACE("sls", tout << "Abandoned model:" << std::endl; show_model(tout); );

        for (entry_point_type::iterator it = m_entry_points.begin(); it != m_entry_points.end(); it++) {
            mpz temp = m_zero;
            set_value(it->m_value, temp);
            m_mpz_manager.del(temp);
        }

#if _UCT_RESET_
        m_touched = _UCT_INIT_ ? as.size() : 1;
        for (unsigned i = 0; i < as.size(); i++)
            m_scores.find(as[i]).touched = 1;
#endif
    }              

#if _EARLY_PRUNE_
    void setup_occs(expr * n, bool negated = false) {
        if (m_manager.is_bool(n))
        {
            if (m_manager.is_and(n) || m_manager.is_or(n))
            {
                SASSERT(!negated);
                app * a = to_app(n);
                expr * const * args = a->get_args();
                for (unsigned i = 0; i < a->get_num_args(); i++)
                    setup_occs(args[i]);
            }
            else if (m_manager.is_not(n))
            {
                SASSERT(!negated);
                app * a = to_app(n);
                SASSERT(a->get_num_args() == 1);
                expr * child = a->get_arg(0);
                if (m_manager.is_and(child) || m_manager.is_or(child))
                    NOT_IMPLEMENTED_YET();
                setup_occs(child, true);
            }
            else
            {
                if (negated)
                    m_scores.find(n).has_neg_occ = 1;
                else
                    m_scores.find(n).has_pos_occ = 1;
            }
        }
        else
            NOT_IMPLEMENTED_YET();
    }
#endif

    double score_bool(expr * n, bool negated = false) {
        TRACE("sls_score", tout << ((negated)?"NEG ":"") << "BOOL: " << mk_ismt2_pp(n, m_manager) << std::endl; );

        double res = 0.0;
            
        if (is_uninterp_const(n)) {
            const mpz & r = get_value(n);
            if (negated)
                res = (m_mpz_manager.is_one(r)) ? 0.0 : 1.0;
            else
                res = (m_mpz_manager.is_one(r)) ? 1.0 : 0.0;
        }            
        else if (m_manager.is_and(n)) {
            SASSERT(!negated);
            app * a = to_app(n);
            expr * const * args = a->get_args();
            // Andreas: Seems to have no effect. Probably it does not even occur.
#if _SCORE_AND_AVG_
            double sum = 0.0;
            for (unsigned i = 0; i < a->get_num_args(); i++)
#if _DIRTY_UP_
                sum += is_top_expr(args[i]) ? 1.0 : get_score(args[i]);
#else
                sum += get_score(args[i]);
#endif
            res = sum / (double) a->get_num_args();
#else
            double min = 1.0;
            for (unsigned i = 0; i < a->get_num_args(); i++) {
#if _DIRTY_UP_
                double cur = is_top_expr(args[i]) ? 1.0 : get_score(args[i]);
#else
                double cur = get_score(args[i]);
#endif
                if (cur < min) min = cur;
            }
            res = min;
#endif
        }
        else if (m_manager.is_or(n)) {
            SASSERT(!negated);
            app * a = to_app(n);
            expr * const * args = a->get_args();
            // Andreas: Seems to have no effect. Probably it is still too similar to the original version.
#if _SCORE_OR_MUL_
            double inv = 1.0;
            for (unsigned i = 0; i < a->get_num_args(); i++) {
#if _DIRTY_UP_
                double cur = is_top_expr(args[i]) ? 1.0 : get_score(args[i]);
#else
                double cur = get_score(args[i]);
#endif
                inv *= (1.0 - get_score(args[i]));
            }
            res = 1.0 - inv;
#else
            double max = 0.0;
            for (unsigned i = 0; i < a->get_num_args(); i++) {
#if _DIRTY_UP_
                double cur = is_top_expr(args[i]) ? 1.0 : get_score(args[i]);
#else
                double cur = get_score(args[i]);
#endif
                if (cur > max) max = cur;
            }
            res = max;
#endif
        }
        else if (m_manager.is_ite(n)) {
            SASSERT(!negated);
            app * a = to_app(n);
            SASSERT(a->get_num_args() == 3);
            const mpz & cond = get_value(a->get_arg(0));
            double s_t = get_score(a->get_arg(1));
            double s_f = get_score(a->get_arg(2));
            res = (m_mpz_manager.is_one(cond)) ? s_t : s_f;
        }
        else if (m_manager.is_eq(n) || m_manager.is_iff(n)) {                
            app * a = to_app(n);
            SASSERT(a->get_num_args() == 2);
            expr * arg0 = a->get_arg(0);
            expr * arg1 = a->get_arg(1);
            const mpz & v0 = get_value(arg0);
            const mpz & v1 = get_value(arg1);
            
            if (negated) {                    
                //res = (m_mpz_manager.eq(v0, v1)) ? 0.5 * (m_bv_util.get_bv_size(arg0) - 1.0) / m_bv_util.get_bv_size(arg0) : 1.0;
                res = (m_mpz_manager.eq(v0, v1)) ? 0.0 : 1.0;
                TRACE("sls_score", tout << "V0 = " << m_mpz_manager.to_string(v0) << " ; V1 = " << 
                                        m_mpz_manager.to_string(v1) << std::endl; );
            }
            else if (m_manager.is_bool(arg0)) {
                res = m_mpz_manager.eq(v0, v1) ? 1.0 : 0.0;
                TRACE("sls_score", tout << "V0 = " << m_mpz_manager.to_string(v0) << " ; V1 = " << 
                                        m_mpz_manager.to_string(v1) << std::endl; );
            }
            else if (m_bv_util.is_bv(arg0)) {
                mpz diff, diff_m1;
                m_mpz_manager.bitwise_xor(v0, v1, diff);
                unsigned hamming_distance = 0;
                unsigned bv_sz = m_bv_util.get_bv_size(arg0);
                #if 1 // unweighted hamming distance
                while (!m_mpz_manager.is_zero(diff)) {
                    //m_mpz_manager.set(diff_m1, diff);
                    //m_mpz_manager.dec(diff_m1);
                    //m_mpz_manager.bitwise_and(diff, diff_m1, diff);
                    //hamming_distance++;
                    if (!m_mpz_manager.is_even(diff)) {
                        hamming_distance++;
                    }
                    m_mpz_manager.machine_div(diff, m_two, diff);
                }
                res = 1.0 - (hamming_distance / (double) bv_sz);
                #else                    
                rational r(diff);
                r /= m_powers(bv_sz);
                double dbl = r.get_double();
                res = (dbl < 0.0) ? 1.0 : (dbl > 1.0) ? 0.0 : 1.0 - dbl;
                #endif
                TRACE("sls_score", tout << "V0 = " << m_mpz_manager.to_string(v0) << " ; V1 = " << 
                                        m_mpz_manager.to_string(v1) << " ; HD = " << hamming_distance << 
                                        " ; SZ = " << bv_sz << std::endl; );                    
                m_mpz_manager.del(diff);
                m_mpz_manager.del(diff_m1);
            }
            else
                NOT_IMPLEMENTED_YET();
        }            
        else if (m_bv_util.is_bv_ule(n)) { // x <= y
            app * a = to_app(n);
            SASSERT(a->get_num_args() == 2);
            const mpz & x = get_value(a->get_arg(0));
            const mpz & y = get_value(a->get_arg(1));
            int bv_sz = m_bv_util.get_bv_size(a->get_decl()->get_domain()[0]);

            if (negated) {
                if (m_mpz_manager.gt(x, y))
                {
                    /*mpz diff;
                    m_mpz_manager.sub(x, y, diff);
                    m_mpz_manager.inc(diff);                            
                    rational n(diff);
                    n /= rational(m_powers(bv_sz));                            
                    double dbl = n.get_double();
                    // In extreme cases, n is 0.9999 but to_double returns something > 1.0
                    m_mpz_manager.del(diff);
                    res = 1.0 + 0.5 * dbl;*/
                    res = 1.0; 
                }
                else {
                    //res = (bv_sz - 1.0) / bv_sz;
/*                  mpz x_copy, y_copy;
                    m_mpz_manager.set(x_copy, x);
                    m_mpz_manager.set(y_copy, y);
                    unsigned lower_gt = 0;
                    unsigned curr_gt = 0;
                    int last_pos = -1;
                    for (int i = 0; i < bv_sz; i++)
                    {
                        if (m_mpz_manager.is_odd(x_copy) && m_mpz_manager.is_even(y_copy))
                        {
                            lower_gt = curr_gt;
                            curr_gt = 1;
                            last_pos = i;
                        }
                        else if (m_mpz_manager.is_even(x_copy) && m_mpz_manager.is_odd(y_copy))
                        {
                            lower_gt = curr_gt;
                            curr_gt = 0;
                            last_pos = i;
                        }
 
                        m_mpz_manager.machine_div(x_copy, m_two, x_copy);
                        m_mpz_manager.machine_div(y_copy, m_two, y_copy);
                    }

                    res = (double)(bv_sz - last_pos - 1 + 2 * lower_gt) / (double)(bv_sz + 2);
                    m_mpz_manager.del(x_copy);
                    m_mpz_manager.del(y_copy);*/
#if 1
                    mpz diff;
                    m_mpz_manager.sub(y, x, diff);
                    m_mpz_manager.inc(diff);                            
                    rational n(diff);
                    n /= rational(m_powers(bv_sz));                            
                    double dbl = 1.0 - n.get_double();
                    // In extreme cases, n is 0.9999 but to_double returns something > 1.0
                    res = (dbl > 1.0) ? 1.0 : (dbl < 0.0) ? 0.0 : dbl;
                    //res = (dbl > 1.0) ? 0.0 : (dbl < 0.0) ? 1.0 : 1.0 - dbl;
                    m_mpz_manager.del(diff);
#endif
                }
            }
            else {
                if (m_mpz_manager.le(x, y))                        
                {
                    /*mpz diff;
                    m_mpz_manager.sub(y, x, diff);
                    m_mpz_manager.inc(diff);                            
                    rational n(diff);
                    n /= rational(m_powers(bv_sz));                            
                    double dbl = n.get_double();
                    // In extreme cases, n is 0.9999 but to_double returns something > 1.0
                    m_mpz_manager.del(diff);
                    res = 1.0 + 0.5 * dbl;*/
                    res = 1.0; 
                }
                else {
                    //res = (bv_sz - 1.0) / bv_sz;
/*                  mpz x_copy, y_copy;
                    m_mpz_manager.set(x_copy, x);
                    m_mpz_manager.set(y_copy, y);
                    unsigned lower_le = 1;
                    unsigned curr_le = 1;
                    int last_pos = -1;
                    for (int i = 0; i < bv_sz; i++)
                    {
                        if (m_mpz_manager.is_odd(x_copy) && m_mpz_manager.is_even(y_copy))
                        {
                            lower_le = curr_le;
                            curr_le = 0;
                            last_pos = i;
                        }
                        else if (m_mpz_manager.is_even(x_copy) && m_mpz_manager.is_odd(y_copy))
                        {
                            lower_le = curr_le;
                            curr_le = 1;
                            last_pos = i;
                        }
 
                        m_mpz_manager.machine_div(x_copy, m_two, x_copy);
                        m_mpz_manager.machine_div(y_copy, m_two, y_copy);
                    }

                    res = (double)(bv_sz - last_pos - 1 + 2 * lower_le) / (double)(bv_sz + 2);*/
#if 1
                    mpz diff;
                    m_mpz_manager.sub(x, y, diff);
                    rational n(diff);
                    n /= rational(m_powers(bv_sz));
                    double dbl = 1.0 - n.get_double();
                    res = (dbl > 1.0) ? 1.0 : (dbl < 0.0) ? 0.0 : dbl;
                    m_mpz_manager.del(diff);
#endif
                }
            }
            TRACE("sls_score", tout << "x = " << m_mpz_manager.to_string(x) << " ; y = " << 
                                    m_mpz_manager.to_string(y) << " ; SZ = " << bv_sz << std::endl; );
        }
/*        else if (m_bv_util.is_bv_sle(n)) { // x <= y
            app * a = to_app(n);
            SASSERT(a->get_num_args() == 2);
            const mpz & x = get_value(a->get_arg(0));
            const mpz & y = get_value(a->get_arg(1));
            int bv_sz = m_bv_util.get_bv_size(a->get_decl()->get_domain()[0]);

            mpz x_unsigned;
            mpz y_unsigned;
            const mpz & p = m_powers(bv_sz);
            const mpz & p_half = m_powers(bv_sz-1);
            if (x >= p_half) { m_mpz_manager.sub(x, p, x_unsigned); } 
            if (y >= p_half) { m_mpz_manager.sub(y, p, y_unsigned); }                 

            if (negated) {
                if (x_unsigned > y_unsigned)
                    res = 1.0; 
                else {
                    mpz x_copy, y_copy;
                    m_mpz_manager.set(x_copy, x);
                    m_mpz_manager.set(y_copy, y);
                    unsigned lower_gt = 0;
                    unsigned curr_gt = 0;
                    int last_pos = -1;
                    for (int i = 0; i < bv_sz; i++)
                    {
                        if (m_mpz_manager.is_odd(x_copy) && m_mpz_manager.is_even(y_copy))
                        {
                            lower_gt = curr_gt;
                            curr_gt = 1;
                            last_pos = i;
                        }
                        else if (m_mpz_manager.is_even(x_copy) && m_mpz_manager.is_odd(y_copy))
                        {
                            lower_gt = curr_gt;
                            curr_gt = 0;
                            last_pos = i;
                        }
 
                        m_mpz_manager.machine_div(x_copy, m_two, x_copy);
                        m_mpz_manager.machine_div(y_copy, m_two, y_copy);
                    }

                    res = (double)(bv_sz - last_pos - 1 + 2 * lower_gt) / (double)(bv_sz + 2);
                    m_mpz_manager.del(x_copy);
                    m_mpz_manager.del(y_copy);
                }
            }
            else {
                if (x_unsigned <= y_unsigned)                        
                    res = 1.0; 
                else {
                    mpz x_copy, y_copy;
                    m_mpz_manager.set(x_copy, x);
                    m_mpz_manager.set(y_copy, y);
                    unsigned lower_le = 1;
                    unsigned curr_le = 1;
                    int last_pos = -1;
                    for (int i = 0; i < bv_sz; i++)
                    {
                        if (m_mpz_manager.is_odd(x_copy) && m_mpz_manager.is_even(y_copy))
                        {
                            lower_le = curr_le;
                            curr_le = 0;
                            last_pos = i;
                        }
                        else if (m_mpz_manager.is_even(x_copy) && m_mpz_manager.is_odd(y_copy))
                        {
                            lower_le = curr_le;
                            curr_le = 1;
                            last_pos = i;
                        }
 
                        m_mpz_manager.machine_div(x_copy, m_two, x_copy);
                        m_mpz_manager.machine_div(y_copy, m_two, y_copy);
                    }

                    res = (double)(bv_sz - last_pos - 1 + 2 * lower_le) / (double)(bv_sz + 2);
                }
            }
            TRACE("sls_score", tout << "x = " << m_mpz_manager.to_string(x) << " ; y = " << 
                                    m_mpz_manager.to_string(y) << " ; SZ = " << bv_sz << std::endl; );

            m_mpz_manager.del(x_unsigned);
            m_mpz_manager.del(y_unsigned);
        }*/
      else if (m_bv_util.is_bv_sle(n)) { // x <= y
            app * a = to_app(n);
            SASSERT(a->get_num_args() == 2);
            mpz x; m_mpz_manager.set(x, get_value(a->get_arg(0)));
            mpz y; m_mpz_manager.set(y, get_value(a->get_arg(1)));
            unsigned bv_sz = m_bv_util.get_bv_size(a->get_decl()->get_domain()[0]);
            const mpz & p = m_powers(bv_sz);
            const mpz & p_half = m_powers(bv_sz-1);
            if (x >= p_half) { m_mpz_manager.sub(x, p, x); } 
            if (y >= p_half) { m_mpz_manager.sub(y, p, y); }                 

            if (negated) {
                if (x > y)
                {
                    /*mpz diff;
                    m_mpz_manager.sub(x, y, diff);
                    m_mpz_manager.inc(diff);                            
                    rational n(diff);
                    n /= rational(m_powers(bv_sz));                            
                    double dbl = n.get_double();
                    // In extreme cases, n is 0.9999 but to_double returns something > 1.0
                    m_mpz_manager.del(diff);
                    res = 1.0 + 0.5 * dbl;*/
                    res = 1.0; 
                }
                else {
                    //res = (bv_sz - 1.0) / bv_sz;
#if 1
                    mpz diff;
                    m_mpz_manager.sub(y, x, diff);
                    m_mpz_manager.inc(diff);
                    rational n(diff);
                    n /= p;
                    double dbl = 1.0 - n.get_double();
                    //res = (dbl > 1.0) ? 0.0 : (dbl < 0.0) ? 1.0 : 1.0 - dbl;
                    res = (dbl > 1.0) ? 1.0 : (dbl < 0.0) ? 0.0 : dbl;
                    m_mpz_manager.del(diff);
#endif
                }
                TRACE("sls_score", tout << "x = " << m_mpz_manager.to_string(x) << " ; y = " << 
                                        m_mpz_manager.to_string(y) << " ; SZ = " << bv_sz << std::endl; );
            }
            else {
                if (x <= y)
                {
                    /*mpz diff;
                    m_mpz_manager.sub(y, x, diff);
                    m_mpz_manager.inc(diff);                            
                    rational n(diff);
                    n /= rational(m_powers(bv_sz));                            
                    double dbl = n.get_double();
                    // In extreme cases, n is 0.9999 but to_double returns something > 1.0
                    m_mpz_manager.del(diff);
                    res = 1.0 + 0.5 * dbl;*/
                    res = 1.0; 
                }
                else {
                    //res = (bv_sz - 1.0) / bv_sz;
#if 1
                    mpz diff;
                    m_mpz_manager.sub(x, y, diff);
                    SASSERT(!m_mpz_manager.is_neg(diff));
                    rational n(diff);
                    n /= p;
                    double dbl = 1.0 - n.get_double();
                    res = (dbl > 1.0) ? 1.0 : (dbl < 0.0) ? 0.0 : dbl;
                    m_mpz_manager.del(diff);
#endif
                }
                TRACE("sls_score", tout << "x = " << m_mpz_manager.to_string(x) << " ; y = " << 
                                        m_mpz_manager.to_string(y) << " ; SZ = " << bv_sz << std::endl; );
            }
            m_mpz_manager.del(x);
            m_mpz_manager.del(y);                
        }
        else if (m_manager.is_not(n)) {                
            SASSERT(!negated);
            app * a = to_app(n);
            SASSERT(a->get_num_args() == 1);
            expr * child = a->get_arg(0);
            if (m_manager.is_and(child) || m_manager.is_or(child)) // Precondition: Assertion set is in NNF.
                NOT_IMPLEMENTED_YET();
#if _DIRTY_UP_
            res = is_top_expr(child) ? 0.0 : score_bool(child, true);
#else
            res = score_bool(child, true);
#endif
        }
        else if (m_manager.is_distinct(n)) {
            app * a = to_app(n);
            unsigned pairs = 0, distinct_pairs = 0;
            unsigned sz = a->get_num_args();
            for (unsigned i = 0; i < sz; i++) {
                for (unsigned j = i+1; j < sz; j++) {
                    // pair i/j
                    const mpz & v0 = get_value(a->get_arg(0));
                    const mpz & v1 = get_value(a->get_arg(1));
                    pairs++;
                    if (v0 != v1)
                        distinct_pairs++;
                }
            }                
            res = (distinct_pairs/(double)pairs);
            if (negated) res = 1.0 - res;
        }
        else
            NOT_IMPLEMENTED_YET();

        SASSERT(res >= 0.0 && res <= 1.0);

#if _WEIGHT_DIST_
        app * a = to_app(n);
        family_id afid = a->get_family_id();

        if (afid == m_bv_util.get_family_id())
#endif
#if _WEIGHT_DIST_ == 1
#if _WEIGHT_TOGGLE_
        if (res < 1.0) res *= m_weight_dist_factor;
#else
        if (res < 1.0) res *= _WEIGHT_DIST_FACTOR_;
#endif
#elif _WEIGHT_DIST_ == 2
        res *= res;
#elif _WEIGHT_DIST_ == 3
        if (res < 1.0) res = 0.0;
#elif _WEIGHT_DIST_ == 4
        if (res < 1.0) res *= m_weight_dist_factor;
#endif

        TRACE("sls_score", tout << "SCORE = " << res << std::endl; );
        return res;
    }
    
    double score_bv(expr * n) {
        return 0.0; // a bv-expr is always scored as 0.0; we won't use those scores.
    }

    void value2mpz(expr * n, mpz & result) {
        m_mpz_manager.set(result, m_zero);

        if (m_manager.is_bool(n)) {
            m_mpz_manager.set(result, m_manager.is_true(n) ? m_one : m_zero);
        }
        else if (m_bv_util.is_bv(n)) {
            unsigned bv_sz = m_bv_util.get_bv_size(n);
            rational q;
            if (!m_bv_util.is_numeral(n, q, bv_sz))
                NOT_IMPLEMENTED_YET();
            mpq temp = q.to_mpq();
            SASSERT(m_mpz_manager.is_one(temp.denominator()));
            m_mpz_manager.set(result, temp.numerator());
        }
        else
            NOT_IMPLEMENTED_YET();            
    }

    expr_ref mpz2value(sort * s, const mpz & r) {
        expr_ref res(m_manager);
        if (m_manager.is_bool(s))
            res = (m_mpz_manager.is_zero(r)) ? m_manager.mk_false() : m_manager.mk_true();
        else if (m_bv_util.is_bv_sort(s)) {
            rational rat(r);
            res = m_bv_util.mk_numeral(rat, s);
        }
        else
            NOT_IMPLEMENTED_YET();
        return res;
    }

    double score(expr * n) {
        if (m_manager.is_bool(n))
            return score_bool(n);
        else if (m_bv_util.is_bv(n))
            return score_bv(n);
        else
            NOT_IMPLEMENTED_YET();
    }    

    expr * get_unsat_expression(expr * e) {
        if (m_manager.is_bool(e)) {
            if (m_manager.is_and(e) || m_manager.is_or(e)) {
                app * a = to_app(e);
                expr * const * args = a->get_args();
                // Andreas: might be used for guided branching
                //for (unsigned i = 0; i < a->get_num_args(); i++) {
                    //double cur = get_score(args[i]);
                //}
                // Andreas: A random number is better here since reusing flip will cause patterns.
                unsigned int sz = a->get_num_args();
                unsigned int pos = get_random_uint(16) % sz;
                for (unsigned int i = pos; i < sz; i++) {
                    expr * q = args[i];
                    if (m_mpz_manager.neq(get_value(q), m_one))
                        return get_unsat_expression(q);
                }
                for (unsigned int i = 0; i < pos; i++) {
                    expr * q = args[i];
                    if (m_mpz_manager.neq(get_value(q), m_one))
                        return get_unsat_expression(q);
                }
            }
        }
        return e;
    }

    ptr_vector<func_decl> & get_constants(expr * e) {
        ptr_vector<func_decl> const & this_decls = m_constants_occ.find(e);
        unsigned sz = this_decls.size();
        for (unsigned i = 0; i < sz; i++) {
            func_decl * fd = this_decls[i];
            if (!m_temp_constants.contains(fd))
                m_temp_constants.push_back(fd);
        }
        return m_temp_constants;
    }

    ptr_vector<func_decl> & get_unsat_constants_gsat(ptr_vector<expr> const & as, unsigned sz) {
        if (sz == 1)
            return get_constants();
        m_temp_constants.reset();

        for (unsigned i = 0; i < sz; i++) {
            expr * q = as[i];
            if (m_mpz_manager.eq(get_value(q), m_one))
                continue;
            ptr_vector<func_decl> const & this_decls = m_constants_occ.find(q);
            unsigned sz2 = this_decls.size();
            for (unsigned j = 0; j < sz2; j++) {
                func_decl * fd = this_decls[j];
                if (!m_temp_constants.contains(fd))
                    m_temp_constants.push_back(fd);
            }
        }
        return m_temp_constants;
    }

    expr * get_unsat_assertion(ptr_vector<expr> const & as, unsigned sz, unsigned int pos) {
            for (unsigned i = pos; i < sz; i++) {
                expr * q = as[i];
                if (m_mpz_manager.neq(get_value(q), m_one))
                    return q;
            }
            for (unsigned i = 0; i < pos; i++) {
                expr * q = as[i];
                if (m_mpz_manager.neq(get_value(q), m_one))
                    return q;
            }
            return 0;
    }

    ptr_vector<func_decl> & get_unsat_constants_walksat(ptr_vector<expr> const & as, unsigned sz, unsigned int pos) {
            expr * q = get_unsat_assertion(as, sz, pos);
            // Andreas: I should probably fix this. If this is the case then the formula is SAT anyway but this is not checked in the first iteration.
            if (!q)
                return m_temp_constants;
            ptr_vector<func_decl> const & this_decls = m_constants_occ.find(q);
            unsigned sz2 = this_decls.size();
            for (unsigned j = 0; j < sz2; j++) {
                func_decl * fd = this_decls[j];
                if (!m_temp_constants.contains(fd))
                    m_temp_constants.push_back(fd);
            }
            return m_temp_constants;
    }

    ptr_vector<func_decl> & get_unsat_constants_walksat(expr * e) {
            if (!e || m_temp_constants.size())
                return m_temp_constants;
            ptr_vector<func_decl> const & this_decls = m_constants_occ.find(e);
            unsigned sz = this_decls.size();
            for (unsigned j = 0; j < sz; j++) {
                func_decl * fd = this_decls[j];
                if (!m_temp_constants.contains(fd))
                    m_temp_constants.push_back(fd);
            }
            return m_temp_constants;
    }

    ptr_vector<func_decl> & go_deeper(expr * e) {
            if (m_manager.is_bool(e)) {
                if (m_manager.is_and(e)) {
                    app * a = to_app(e);
                    expr * const * args = a->get_args();
                    // Andreas: might be used for guided branching
                    //for (unsigned i = 0; i < a->get_num_args(); i++) {
                        //double cur = get_score(args[i]);
                    //}
                    // Andreas: A random number is better here since reusing flip will cause patterns.
                    unsigned int sz = a->get_num_args();
                    unsigned int pos = get_random_uint(16) % sz;
                    for (unsigned int i = pos; i < sz; i++) {
                        expr * q = args[i];
                        if (m_mpz_manager.neq(get_value(q), m_one))
                            return go_deeper(q);
                    }
                    for (unsigned int i = 0; i < pos; i++) {
                        expr * q = args[i];
                        if (m_mpz_manager.neq(get_value(q), m_one))
                            return go_deeper(q);
                    }
                }
                else if (m_manager.is_or(e)) {
                    app * a = to_app(e);
                    expr * const * args = a->get_args();
                    unsigned int sz = a->get_num_args();
                    unsigned int pos = get_random_uint(16) % sz;
                    for (unsigned int i = pos; i < sz; i++) {
                        expr * q = args[i];
                        if (m_mpz_manager.neq(get_value(q), m_one))
                            return go_deeper(q);
                    }
                    for (unsigned int i = 0; i < pos; i++) {
                        expr * q = args[i];
                        if (m_mpz_manager.neq(get_value(q), m_one))
                            return go_deeper(q);
                    }
                }
            }
            ptr_vector<func_decl> const & this_decls = m_constants_occ.find(e);
            unsigned sz2 = this_decls.size();
            for (unsigned j = 0; j < sz2; j++) {
                func_decl * fd = this_decls[j];
                if (!m_temp_constants.contains(fd))
                    m_temp_constants.push_back(fd);
            }
            return m_temp_constants;
    }

    ptr_vector<func_decl> & get_unsat_constants_crsat(ptr_vector<expr> const & as, unsigned sz, unsigned int pos) {
        expr * q = get_unsat_assertion(as, sz, pos);
        if (!q)
            return m_temp_constants;

        return go_deeper(q);
    }

<<<<<<< HEAD
    void go_deeper_only(expr * e) {
            //if (m_manager.is_bool(e)) {
                if (m_manager.is_and(e)) {
                    app * a = to_app(e);
                    expr * const * args = a->get_args();
                    unsigned int sz = a->get_num_args();
                    unsigned cnt_unsat = 0, pos = -1;
                    for (unsigned int i = 0; i < sz; i++) {
                        expr * q = args[i];
                        if (m_mpz_manager.neq(get_value(q), m_one) && (get_random_uint(16) % ++cnt_unsat == 0)) pos = i;	
                        //if (m_mpz_manager.neq(get_value(q), m_one)) go_deeper(q);
                    }
                    go_deeper(args[pos]);
                }
                else if (m_manager.is_or(e)) {
                    app * a = to_app(e);
                    expr * const * args = a->get_args();
                    unsigned int sz = a->get_num_args();
                    for (unsigned int i = 0; i < sz; i++) {
                        expr * q = args[i];
                        go_deeper(q);
                    }
                }
            //}
                else
                {
            ptr_vector<func_decl> const & this_decls = m_constants_occ.find(e);
            unsigned sz2 = this_decls.size();
            for (unsigned j = 0; j < sz2; j++) {
                func_decl * fd = this_decls[j];
                if (!m_temp_constants.contains(fd))
                    m_temp_constants.push_back(fd);
            }
                }
    }

    ptr_vector<func_decl> & get_unsat_constants_only(expr * e) {
            if (e && !m_temp_constants.size())
                go_deeper_only(e);

            return m_temp_constants;
    }

    ptr_vector<func_decl> & get_unsat_constants(goal_ref const & g, unsigned int flip) {
        unsigned sz = g->size();

        if (sz == 1) {
            if (m_mpz_manager.eq(get_value(g->form(0)), m_one))
            {
                m_temp_constants.reset();
=======
    ptr_vector<func_decl> & get_unsat_constants(ptr_vector<expr> const & as, unsigned int flip) {
        unsigned sz = as.size();

        if (sz == 1) {
            if (m_mpz_manager.eq(get_value(as[0]), m_one))
>>>>>>> f8ee58b3
                return m_temp_constants;
            }
            else
                return get_constants();
        }
        else {
            m_temp_constants.reset();
#if _FOCUS_ == 1
#if _UCT_
            unsigned pos = -1;
            value_score vscore;
#if _PROBABILISTIC_UCT_
            double sum_score = 0.0;
            unsigned start_index = get_random_uint(16) % sz;

            for (unsigned i = start_index; i < sz; i++)
            {
                expr * e = g->form(i);
                vscore = m_scores.find(e);

#if _PROBABILISTIC_UCT_ == 2
                double q = vscore.score * vscore.score; 
#else
                double q = vscore.score + _UCT_CONSTANT_ * sqrt(log(m_touched)/vscore.touched) + _UCT_EPS_; 
#endif
                if (m_mpz_manager.neq(get_value(g->form(i)), m_one)) {
                    sum_score += q;
                    if (rand() <= (q * RAND_MAX / sum_score) + 1)
                        pos = i;
                }	
            }
            for (unsigned i = 0; i < start_index; i++)
            {
                expr * e = g->form(i);
                vscore = m_scores.find(e);
#if _PROBABILISTIC_UCT_ == 2
                double q = vscore.score * vscore.score; 
#else
                double q = vscore.score + _UCT_CONSTANT_ * sqrt(log(m_touched)/vscore.touched) + _UCT_EPS_; 
#endif
                if (m_mpz_manager.neq(get_value(g->form(i)), m_one)) {
                    sum_score += q;
                    if (rand() <= (q * RAND_MAX / sum_score) + 1)
                        pos = i;
                }	
            }
#else
            double max = -1.0;
            for (unsigned i = 0; i < sz; i++) {
                expr * e = as[i];
//            for (unsigned i = 0; i < m_where_false.size(); i++) {
//                expr * e = m_list_false[i];
                vscore = m_scores.find(e);
#if _UCT_ == 1
                double q = vscore.score + _UCT_CONSTANT_ * sqrt(log((double)m_touched)/vscore.touched); 
#elif _UCT_ == 2
                double q = vscore.score + (_UCT_CONSTANT_ * (flip - vscore.touched)) / sz; 
#elif _UCT_ == 3
                double q = vscore.score + _UCT_CONSTANT_ * sqrt(log(m_touched)/vscore.touched) + (get_random_uint(16) * 0.1 / (2<<16)); 
#endif
                if (q > max && m_mpz_manager.neq(get_value(e), m_one) ) { max = q; pos = i; }
            }
#endif
            if (pos == static_cast<unsigned>(-1))
                return m_temp_constants;

#if _UCT_ == 1 || _UCT_ == 3
            m_scores.find(as[pos]).touched++;
            m_touched++;
#elif _UCT_ == 2
            m_scores.find(as[pos]).touched = flip; 
#endif
            expr * e = as[pos];
//            expr * e = m_list_false[pos];

#elif _BFS_ == 3
            unsigned int pos = -1;
            double max = -1.0;
            for (unsigned i = 0; i < sz; i++) {
                expr * e = g->form(i);
                double q = get_score(e);
                if (q > max && m_mpz_manager.neq(get_value(e), m_one) ) { max = q; pos = i; }
            }
            if (pos == static_cast<unsigned>(-1))
                return m_temp_constants;
            expr * e = g->form(pos);
#elif _BFS_ == 2
            unsigned int pos = -1;
            double min = 2.0;
            for (unsigned i = 0; i < sz; i++) {
                expr * e = g->form(i);
                double q = get_score(e);
                if (q < min && m_mpz_manager.neq(get_value(e), m_one) ) { min = q; pos = i; }
            }
            if (pos == static_cast<unsigned>(-1))
                return m_temp_constants;
            expr * e = g->form(pos);
#elif _BFS_ == 1
            // I guess it was buggy ...
            // unsigned int pos = flip % m_constants.size();
            unsigned int pos = flip % sz;
            expr * e = get_unsat_assertion(g, sz, pos);
#elif _UNIFORM_RANDOM_
            unsigned cnt_unsat = 0, pos = -1;
            for (unsigned i = 0; i < sz; i++)
                if (m_mpz_manager.neq(get_value(g->form(i)), m_one) && (get_random_uint(16) % ++cnt_unsat == 0)) pos = i;	
            if (pos == static_cast<unsigned>(-1))
                return m_temp_constants;
            expr * e = g->form(pos);
#elif _REAL_RS_
            //unsigned pos = m_false_list[get_random_uint(16) % m_cnt_false];
            //expr * e = get_unsat_assertion(g, sz, pos);
            //expr * e = m_unsat_expr[get_random_uint(16) % m_unsat_expr.size()];
            sz = m_where_false.size();
            if (sz == 0)
                return m_temp_constants;
            expr * e = m_list_false[get_random_uint(16) % sz];
#elif _REAL_PBFS_
            //unsigned pos = m_false_list[flip % m_cnt_false];
            //expr * e = get_unsat_assertion(g, sz, pos);
            //expr * e = m_unsat_expr[flip % m_unsat_expr.size()];
            sz = m_where_false.size();
            if (sz == 0)
                return m_temp_constants;
            else
                expr * e = m_list_false[flip % sz];
#else
            // I guess it was buggy ...
            // unsigned int pos = get_random_uint(16) % m_constants.size();
            unsigned int pos = get_random_uint(16) % sz;
            expr * e = get_unsat_assertion(g, sz, pos);
#endif
            return get_unsat_constants_walksat(e);
#elif _FOCUS_ == 2
#if _BFS_
            // I guess it was buggy ...
            // unsigned int pos = flip % m_constants.size();
            unsigned int pos = flip % sz;
#else
            // I guess it was buggy ...
            // unsigned int pos = get_random_uint(16) % m_constants.size();
            unsigned int pos = get_random_uint(16) % sz;
#endif
            return get_unsat_constants_crsat(g, sz, pos);
#else
            return get_unsat_constants_gsat(g, sz);
#endif
        }
    }
    
<<<<<<< HEAD
    expr * get_unsat_assertion(goal_ref const & g, unsigned int flip) {
        unsigned sz = g->size();

        if (sz == 1) {
            if (m_mpz_manager.eq(get_value(g->form(0)), m_zero))
                return g->form(0);
            else
                return 0;
        }
=======

    expr * get_unsat_assertion(ptr_vector<expr> const & as, unsigned int flip) {
        unsigned sz = as.size();

        if (sz == 1)
            return as[0];
>>>>>>> f8ee58b3

        m_temp_constants.reset();
#if _FOCUS_ == 1
#if _UCT_
        unsigned pos = -1;
        value_score vscore;
#if _PROBABILISTIC_UCT_
        double sum_score = 0.0;
        unsigned start_index = get_random_uint(16) % sz;
            
        for (unsigned i = start_index; i < sz; i++)
        {
            expr * e = g->form(i);
            vscore = m_scores.find(e);
#if _PROBABILISTIC_UCT_ == 2
            double q = vscore.score * vscore.score + _UCT_EPS_; 
#else
            double q = vscore.score + _UCT_CONSTANT_ * sqrt(log(m_touched)/vscore.touched) + _UCT_EPS_; 
#endif
            if (m_mpz_manager.neq(get_value(g->form(i)), m_one)) {
                sum_score += q;
                if (rand() <= (q * RAND_MAX / sum_score) + 1)
                    pos = i;
            }	
        }
        for (unsigned i = 0; i < start_index; i++)
        {
            expr * e = g->form(i);
            vscore = m_scores.find(e);
#if _PROBABILISTIC_UCT_ == 2
            double q = vscore.score * vscore.score + _UCT_EPS_; 
#else
            double q = vscore.score + _UCT_CONSTANT_ * sqrt(log(m_touched)/vscore.touched) + _UCT_EPS_; 
#endif
            if (m_mpz_manager.neq(get_value(g->form(i)), m_one)) {
                sum_score += q;
                if (rand() <= (q * RAND_MAX / sum_score) + 1)
                    pos = i;
            }	
        }
#else
        double max = -1.0;
            for (unsigned i = 0; i < sz; i++) {
                expr * e = as[i];
//            for (unsigned i = 0; i < m_where_false.size(); i++) {
//                expr * e = m_list_false[i];
                vscore = m_scores.find(e);
#if _UCT_ == 1
            double q = vscore.score + _UCT_CONSTANT_ * sqrt(log((double)m_touched) / vscore.touched);
#elif _UCT_ == 2
            double q = vscore.score + (_UCT_CONSTANT_ * (flip - vscore.touched)) / sz; 
#elif _UCT_ == 3
            double q = vscore.score + _UCT_CONSTANT_ * sqrt(log(m_touched)/vscore.touched) + (get_random_uint(16) * 0.1 / (2<<16)); 
#endif
            if (q > max && m_mpz_manager.neq(get_value(e), m_one) ) { max = q; pos = i; }
            }
#endif
        if (pos == static_cast<unsigned>(-1))
            return 0;

#if _UCT_ == 1 || _UCT_ == 3
        m_scores.find(as[pos]).touched++;
        m_touched++;
#elif _UCT_ == 2
        m_scores.find(g->form(pos)).touched = flip; 
#endif
//        return m_list_false[pos];
        return as[pos];

#elif _BFS_ == 3
        unsigned int pos = -1;
        double max = -1.0;
        for (unsigned i = 0; i < sz; i++) {
            expr * e = g->form(i);
               double q = get_score(e);
            if (q > max && m_mpz_manager.neq(get_value(e), m_one) ) { max = q; pos = i; }
        if (pos == static_cast<unsigned>(-1))
            return 0;
        return g->form(pos);
#elif _BFS_ == 2
        unsigned int pos = -1;
        double min = 2.0;
        for (unsigned i = 0; i < sz; i++) {
            expr * e = g->form(i);
               double q = get_score(e);
            if (q < min && m_mpz_manager.neq(get_value(e), m_one) ) { min = q; pos = i; }
        }
        if (pos == static_cast<unsigned>(-1))
            return 0;
        return g->form(pos);
#elif _BFS_ == 1
        unsigned int pos = flip % sz;
        return get_unsat_assertion(g, sz, pos);
#elif _UNIFORM_RANDOM_
        unsigned cnt_unsat = 0, pos = -1;
        for (unsigned i = 0; i < sz; i++)
            if (m_mpz_manager.neq(get_value(g->form(i)), m_one) && (get_random_uint(16) % ++cnt_unsat == 0)) pos = i;	
        if (pos == static_cast<unsigned>(-1))
            return 0;
        return g->form(pos);
#elif _REAL_RS_
        //unsigned pos = m_false_list[get_random_uint(16) % m_cnt_false];
        //expr * e = get_unsat_assertion(g, sz, pos);
        //expr * e = m_unsat_expr[get_random_uint(16) % m_unsat_expr.size()];
        sz = m_where_false.size();
        if (sz == 0)
            return 0;
        return m_list_false[get_random_uint(16) % sz];
#elif _REAL_PBFS_
        //unsigned pos = m_false_list[flip % m_cnt_false];
        //expr * e = get_unsat_assertion(g, sz, pos);
        //expr * e = m_unsat_expr[flip % m_unsat_expr.size()];
        sz = m_where_false.size();
        if (sz == 0)
            return0;
        else
            return m_list_false[flip % sz];
#else
        unsigned int pos = get_random_uint(16) % sz;
        return get_unsat_assertion(g, sz, pos);
#endif
        return as[pos];
#elif _FOCUS_ == 2
#if _BFS_
        unsigned int pos = flip % sz;
#else
        unsigned int pos = get_random_uint(16) % sz;
#endif
        return get_unsat_constants_crsat(g, sz, pos);
#endif
    }

    expr * get_new_unsat_assertion(goal_ref const & g, expr * e) {
        unsigned sz = g->size();

        if (sz == 1)
            return 0;

        m_temp_constants.reset();

        unsigned cnt_unsat = 0, pos = -1;
        for (unsigned i = 0; i < sz; i++)
            if (m_mpz_manager.neq(get_value(g->form(i)), m_one) && (get_random_uint(16) % ++cnt_unsat == 0) && (g->form(i) != e)) pos = i;	

        if (pos == static_cast<unsigned>(-1))
            return 0;
        return g->form(pos);
    }
};

#endif<|MERGE_RESOLUTION|>--- conflicted
+++ resolved
@@ -83,20 +83,16 @@
 #if _UCT_
     unsigned              m_touched;
 #endif
-#if _REAL_RS_ || _REAL_PBFS_
+#if _REAL_RS_
     ptr_vector<expr>	  m_unsat_expr;
     obj_map<expr, unsigned>	m_where_false;
     expr**					m_list_false;
 #endif
 #if _PAWS_
     obj_map<expr, unsigned> m_weights;
-    //obj_map<expr, double> m_weights;
 #endif
 #if _CACHE_TOP_SCORE_
     double				  m_top_sum;
-#endif
-#if _WEIGHT_DIST_ == 4 || _WEIGHT_TOGGLE_
-    double				  m_weight_dist_factor;
 #endif
     unsigned              m_equal_scores;
 
@@ -143,12 +139,6 @@
         return sum / count;   
     }
 
-#if _WEIGHT_DIST_ == 4 || _WEIGHT_TOGGLE_
-    inline void set_weight_dist_factor(double val) {
-        m_weight_dist_factor = val;
-    }
-#endif
-
     void reset_equal_scores() {
         m_equal_scores = 1;
     }
@@ -273,7 +263,7 @@
         return m_uplinks.find(n);
     }
 
-#if _REAL_RS_ || _REAL_PBFS_
+#if _REAL_RS_
     void debug_real(goal_ref const & g, unsigned flip)
     {
         unsigned count = 0;
@@ -320,12 +310,7 @@
     }
 #endif
 
-<<<<<<< HEAD
-#if _UCT_
-    void uct_forget(goal_ref const & g) {
-=======
     void uct_forget(ptr_vector<expr> & as) {
->>>>>>> f8ee58b3
         expr * e;
         unsigned touched_old, touched_new;
 
@@ -338,7 +323,6 @@
             m_touched += touched_new - touched_old;
         }
     }
-#endif
 
     void initialize(app * n) {
         // Build score table
@@ -478,10 +462,6 @@
                 m_top_expr.insert(e);
             else
                 printf("this is already in ...\n");
-            // Andreas: Maybe not fully correct.
-#if _FOCUS_ == 2
-            initialize_recursive(proc, visited, e);
-#endif
             for_each_expr(proc, visited, e);
         }
 
@@ -490,9 +470,6 @@
         for (unsigned i = 0; i < sz; i++) {
             expr * e = as[i];
             // Andreas: Maybe not fully correct.
-#if _FOCUS_ == 2 || _INTENSIFICATION_
-            initialize_recursive(e);
-#endif
             ptr_vector<func_decl> t;
             m_constants_occ.insert_if_not_there(e, t);
             find_func_decls_proc ffd_proc(m_manager, m_constants_occ.find(e));
@@ -504,7 +481,7 @@
 
         TRACE("sls", tout << "Initial model:" << std::endl; show_model(tout); );
 
-#if _REAL_RS_ || _REAL_PBFS_
+#if _REAL_RS_
         m_list_false = new expr*[sz];
         //for (unsigned i = 0; i < sz; i++)
         //{
@@ -516,7 +493,7 @@
 #if _PAWS_
         for (unsigned i = 0; i < sz; i++)
         {
-            expr * e = g->form(i);
+            expr * e = as[i];
         	if (!m_weights.contains(e))
         		m_weights.insert(e, _PAWS_INIT_);
         }
@@ -535,28 +512,22 @@
 #if _PAWS_
     void increase_weight(expr * e)
     {
-        //printf("Increasing %d to", m_weights.find(e));
         m_weights.find(e)++;
-        //m_weights.find(e) *= 1.1;
-        //printf(" %d\n", m_weights.find(e));
     }
 
     void decrease_weight(expr * e)
     {
         unsigned old_weight = m_weights.find(e);
         m_weights.find(e) = old_weight > _PAWS_INIT_ ? old_weight - 1 : _PAWS_INIT_;
-        //m_weights.find(e) = old_weight > 1.1 ? old_weight / 1.1 : 1;
-        //printf("Decreasing %d to %d\n", old_weight, m_weights.find(e));
     }
 
     unsigned get_weight(expr * e)
-    //double get_weight(expr * e)
     {
         return m_weights.find(e);
     }
 #endif
 
-#if _REAL_RS_ || _REAL_PBFS_
+#if _REAL_RS_
     void make_assertion(expr * e)
     {
         if (m_where_false.contains(e))
@@ -701,12 +672,6 @@
         }
 
         TRACE("sls", tout << "Randomized model:" << std::endl; show_model(tout); );
-
-#if _UCT_RESET_
-        m_touched = _UCT_INIT_ ? as.size() : 1;
-        for (unsigned i = 0; i < as.size(); i++)
-            m_scores.find(as[i]).touched = 1;
-#endif
     }              
 
     void reset(ptr_vector<expr> const & as) {
@@ -717,12 +682,6 @@
             set_value(it->m_value, temp);
             m_mpz_manager.del(temp);
         }
-
-#if _UCT_RESET_
-        m_touched = _UCT_INIT_ ? as.size() : 1;
-        for (unsigned i = 0; i < as.size(); i++)
-            m_scores.find(as[i]).touched = 1;
-#endif
     }              
 
 #if _EARLY_PRUNE_
@@ -780,20 +739,12 @@
 #if _SCORE_AND_AVG_
             double sum = 0.0;
             for (unsigned i = 0; i < a->get_num_args(); i++)
-#if _DIRTY_UP_
-                sum += is_top_expr(args[i]) ? 1.0 : get_score(args[i]);
-#else
                 sum += get_score(args[i]);
-#endif
             res = sum / (double) a->get_num_args();
 #else
             double min = 1.0;
             for (unsigned i = 0; i < a->get_num_args(); i++) {
-#if _DIRTY_UP_
-                double cur = is_top_expr(args[i]) ? 1.0 : get_score(args[i]);
-#else
                 double cur = get_score(args[i]);
-#endif
                 if (cur < min) min = cur;
             }
             res = min;
@@ -804,29 +755,12 @@
             app * a = to_app(n);
             expr * const * args = a->get_args();
             // Andreas: Seems to have no effect. Probably it is still too similar to the original version.
-#if _SCORE_OR_MUL_
-            double inv = 1.0;
-            for (unsigned i = 0; i < a->get_num_args(); i++) {
-#if _DIRTY_UP_
-                double cur = is_top_expr(args[i]) ? 1.0 : get_score(args[i]);
-#else
-                double cur = get_score(args[i]);
-#endif
-                inv *= (1.0 - get_score(args[i]));
-            }
-            res = 1.0 - inv;
-#else
             double max = 0.0;
             for (unsigned i = 0; i < a->get_num_args(); i++) {
-#if _DIRTY_UP_
-                double cur = is_top_expr(args[i]) ? 1.0 : get_score(args[i]);
-#else
                 double cur = get_score(args[i]);
-#endif
                 if (cur > max) max = cur;
             }
             res = max;
-#endif
         }
         else if (m_manager.is_ite(n)) {
             SASSERT(!negated);
@@ -861,24 +795,14 @@
                 m_mpz_manager.bitwise_xor(v0, v1, diff);
                 unsigned hamming_distance = 0;
                 unsigned bv_sz = m_bv_util.get_bv_size(arg0);
-                #if 1 // unweighted hamming distance
+                // unweighted hamming distance
                 while (!m_mpz_manager.is_zero(diff)) {
-                    //m_mpz_manager.set(diff_m1, diff);
-                    //m_mpz_manager.dec(diff_m1);
-                    //m_mpz_manager.bitwise_and(diff, diff_m1, diff);
-                    //hamming_distance++;
                     if (!m_mpz_manager.is_even(diff)) {
                         hamming_distance++;
                     }
                     m_mpz_manager.machine_div(diff, m_two, diff);
                 }
                 res = 1.0 - (hamming_distance / (double) bv_sz);
-                #else                    
-                rational r(diff);
-                r /= m_powers(bv_sz);
-                double dbl = r.get_double();
-                res = (dbl < 0.0) ? 1.0 : (dbl > 1.0) ? 0.0 : 1.0 - dbl;
-                #endif
                 TRACE("sls_score", tout << "V0 = " << m_mpz_manager.to_string(v0) << " ; V1 = " << 
                                         m_mpz_manager.to_string(v1) << " ; HD = " << hamming_distance << 
                                         " ; SZ = " << bv_sz << std::endl; );                    
@@ -897,205 +821,36 @@
 
             if (negated) {
                 if (m_mpz_manager.gt(x, y))
-                {
-                    /*mpz diff;
-                    m_mpz_manager.sub(x, y, diff);
-                    m_mpz_manager.inc(diff);                            
-                    rational n(diff);
-                    n /= rational(m_powers(bv_sz));                            
-                    double dbl = n.get_double();
-                    // In extreme cases, n is 0.9999 but to_double returns something > 1.0
-                    m_mpz_manager.del(diff);
-                    res = 1.0 + 0.5 * dbl;*/
                     res = 1.0; 
-                }
                 else {
-                    //res = (bv_sz - 1.0) / bv_sz;
-/*                  mpz x_copy, y_copy;
-                    m_mpz_manager.set(x_copy, x);
-                    m_mpz_manager.set(y_copy, y);
-                    unsigned lower_gt = 0;
-                    unsigned curr_gt = 0;
-                    int last_pos = -1;
-                    for (int i = 0; i < bv_sz; i++)
-                    {
-                        if (m_mpz_manager.is_odd(x_copy) && m_mpz_manager.is_even(y_copy))
-                        {
-                            lower_gt = curr_gt;
-                            curr_gt = 1;
-                            last_pos = i;
-                        }
-                        else if (m_mpz_manager.is_even(x_copy) && m_mpz_manager.is_odd(y_copy))
-                        {
-                            lower_gt = curr_gt;
-                            curr_gt = 0;
-                            last_pos = i;
-                        }
- 
-                        m_mpz_manager.machine_div(x_copy, m_two, x_copy);
-                        m_mpz_manager.machine_div(y_copy, m_two, y_copy);
-                    }
-
-                    res = (double)(bv_sz - last_pos - 1 + 2 * lower_gt) / (double)(bv_sz + 2);
-                    m_mpz_manager.del(x_copy);
-                    m_mpz_manager.del(y_copy);*/
-#if 1
                     mpz diff;
-                    m_mpz_manager.sub(y, x, diff);
-                    m_mpz_manager.inc(diff);                            
-                    rational n(diff);
-                    n /= rational(m_powers(bv_sz));                            
-                    double dbl = 1.0 - n.get_double();
-                    // In extreme cases, n is 0.9999 but to_double returns something > 1.0
-                    res = (dbl > 1.0) ? 1.0 : (dbl < 0.0) ? 0.0 : dbl;
-                    //res = (dbl > 1.0) ? 0.0 : (dbl < 0.0) ? 1.0 : 1.0 - dbl;
-                    m_mpz_manager.del(diff);
-#endif
-                }
-            }
-            else {
-                if (m_mpz_manager.le(x, y))                        
-                {
-                    /*mpz diff;
                     m_mpz_manager.sub(y, x, diff);
                     m_mpz_manager.inc(diff);                            
                     rational n(diff);
                     n /= rational(m_powers(bv_sz));                            
                     double dbl = n.get_double();
                     // In extreme cases, n is 0.9999 but to_double returns something > 1.0
+                    res = (dbl > 1.0) ? 0.0 : (dbl < 0.0) ? 1.0 : 1.0 - dbl;
                     m_mpz_manager.del(diff);
-                    res = 1.0 + 0.5 * dbl;*/
+                }
+            }
+            else {
+                if (m_mpz_manager.le(x, y))                        
                     res = 1.0; 
-                }
                 else {
-                    //res = (bv_sz - 1.0) / bv_sz;
-/*                  mpz x_copy, y_copy;
-                    m_mpz_manager.set(x_copy, x);
-                    m_mpz_manager.set(y_copy, y);
-                    unsigned lower_le = 1;
-                    unsigned curr_le = 1;
-                    int last_pos = -1;
-                    for (int i = 0; i < bv_sz; i++)
-                    {
-                        if (m_mpz_manager.is_odd(x_copy) && m_mpz_manager.is_even(y_copy))
-                        {
-                            lower_le = curr_le;
-                            curr_le = 0;
-                            last_pos = i;
-                        }
-                        else if (m_mpz_manager.is_even(x_copy) && m_mpz_manager.is_odd(y_copy))
-                        {
-                            lower_le = curr_le;
-                            curr_le = 1;
-                            last_pos = i;
-                        }
- 
-                        m_mpz_manager.machine_div(x_copy, m_two, x_copy);
-                        m_mpz_manager.machine_div(y_copy, m_two, y_copy);
-                    }
-
-                    res = (double)(bv_sz - last_pos - 1 + 2 * lower_le) / (double)(bv_sz + 2);*/
-#if 1
                     mpz diff;
                     m_mpz_manager.sub(x, y, diff);
                     rational n(diff);
                     n /= rational(m_powers(bv_sz));
-                    double dbl = 1.0 - n.get_double();
-                    res = (dbl > 1.0) ? 1.0 : (dbl < 0.0) ? 0.0 : dbl;
+                    double dbl = n.get_double();
+                    res = (dbl > 1.0) ? 0.0 : (dbl < 0.0) ? 1.0 : 1.0 - dbl;
                     m_mpz_manager.del(diff);
-#endif
                 }
             }
             TRACE("sls_score", tout << "x = " << m_mpz_manager.to_string(x) << " ; y = " << 
                                     m_mpz_manager.to_string(y) << " ; SZ = " << bv_sz << std::endl; );
         }
-/*        else if (m_bv_util.is_bv_sle(n)) { // x <= y
-            app * a = to_app(n);
-            SASSERT(a->get_num_args() == 2);
-            const mpz & x = get_value(a->get_arg(0));
-            const mpz & y = get_value(a->get_arg(1));
-            int bv_sz = m_bv_util.get_bv_size(a->get_decl()->get_domain()[0]);
-
-            mpz x_unsigned;
-            mpz y_unsigned;
-            const mpz & p = m_powers(bv_sz);
-            const mpz & p_half = m_powers(bv_sz-1);
-            if (x >= p_half) { m_mpz_manager.sub(x, p, x_unsigned); } 
-            if (y >= p_half) { m_mpz_manager.sub(y, p, y_unsigned); }                 
-
-            if (negated) {
-                if (x_unsigned > y_unsigned)
-                    res = 1.0; 
-                else {
-                    mpz x_copy, y_copy;
-                    m_mpz_manager.set(x_copy, x);
-                    m_mpz_manager.set(y_copy, y);
-                    unsigned lower_gt = 0;
-                    unsigned curr_gt = 0;
-                    int last_pos = -1;
-                    for (int i = 0; i < bv_sz; i++)
-                    {
-                        if (m_mpz_manager.is_odd(x_copy) && m_mpz_manager.is_even(y_copy))
-                        {
-                            lower_gt = curr_gt;
-                            curr_gt = 1;
-                            last_pos = i;
-                        }
-                        else if (m_mpz_manager.is_even(x_copy) && m_mpz_manager.is_odd(y_copy))
-                        {
-                            lower_gt = curr_gt;
-                            curr_gt = 0;
-                            last_pos = i;
-                        }
- 
-                        m_mpz_manager.machine_div(x_copy, m_two, x_copy);
-                        m_mpz_manager.machine_div(y_copy, m_two, y_copy);
-                    }
-
-                    res = (double)(bv_sz - last_pos - 1 + 2 * lower_gt) / (double)(bv_sz + 2);
-                    m_mpz_manager.del(x_copy);
-                    m_mpz_manager.del(y_copy);
-                }
-            }
-            else {
-                if (x_unsigned <= y_unsigned)                        
-                    res = 1.0; 
-                else {
-                    mpz x_copy, y_copy;
-                    m_mpz_manager.set(x_copy, x);
-                    m_mpz_manager.set(y_copy, y);
-                    unsigned lower_le = 1;
-                    unsigned curr_le = 1;
-                    int last_pos = -1;
-                    for (int i = 0; i < bv_sz; i++)
-                    {
-                        if (m_mpz_manager.is_odd(x_copy) && m_mpz_manager.is_even(y_copy))
-                        {
-                            lower_le = curr_le;
-                            curr_le = 0;
-                            last_pos = i;
-                        }
-                        else if (m_mpz_manager.is_even(x_copy) && m_mpz_manager.is_odd(y_copy))
-                        {
-                            lower_le = curr_le;
-                            curr_le = 1;
-                            last_pos = i;
-                        }
- 
-                        m_mpz_manager.machine_div(x_copy, m_two, x_copy);
-                        m_mpz_manager.machine_div(y_copy, m_two, y_copy);
-                    }
-
-                    res = (double)(bv_sz - last_pos - 1 + 2 * lower_le) / (double)(bv_sz + 2);
-                }
-            }
-            TRACE("sls_score", tout << "x = " << m_mpz_manager.to_string(x) << " ; y = " << 
-                                    m_mpz_manager.to_string(y) << " ; SZ = " << bv_sz << std::endl; );
-
-            m_mpz_manager.del(x_unsigned);
-            m_mpz_manager.del(y_unsigned);
-        }*/
-      else if (m_bv_util.is_bv_sle(n)) { // x <= y
+        else if (m_bv_util.is_bv_sle(n)) { // x <= y
             app * a = to_app(n);
             SASSERT(a->get_num_args() == 2);
             mpz x; m_mpz_manager.set(x, get_value(a->get_arg(0)));
@@ -1108,61 +863,32 @@
 
             if (negated) {
                 if (x > y)
-                {
-                    /*mpz diff;
-                    m_mpz_manager.sub(x, y, diff);
-                    m_mpz_manager.inc(diff);                            
-                    rational n(diff);
-                    n /= rational(m_powers(bv_sz));                            
-                    double dbl = n.get_double();
-                    // In extreme cases, n is 0.9999 but to_double returns something > 1.0
-                    m_mpz_manager.del(diff);
-                    res = 1.0 + 0.5 * dbl;*/
                     res = 1.0; 
-                }
                 else {
-                    //res = (bv_sz - 1.0) / bv_sz;
-#if 1
                     mpz diff;
                     m_mpz_manager.sub(y, x, diff);
                     m_mpz_manager.inc(diff);
                     rational n(diff);
                     n /= p;
-                    double dbl = 1.0 - n.get_double();
-                    //res = (dbl > 1.0) ? 0.0 : (dbl < 0.0) ? 1.0 : 1.0 - dbl;
-                    res = (dbl > 1.0) ? 1.0 : (dbl < 0.0) ? 0.0 : dbl;
+                    double dbl = n.get_double();
+                    res = (dbl > 1.0) ? 0.0 : (dbl < 0.0) ? 1.0 : 1.0 - dbl;
                     m_mpz_manager.del(diff);
-#endif
                 }
                 TRACE("sls_score", tout << "x = " << m_mpz_manager.to_string(x) << " ; y = " << 
                                         m_mpz_manager.to_string(y) << " ; SZ = " << bv_sz << std::endl; );
             }
             else {
                 if (x <= y)
-                {
-                    /*mpz diff;
-                    m_mpz_manager.sub(y, x, diff);
-                    m_mpz_manager.inc(diff);                            
-                    rational n(diff);
-                    n /= rational(m_powers(bv_sz));                            
-                    double dbl = n.get_double();
-                    // In extreme cases, n is 0.9999 but to_double returns something > 1.0
-                    m_mpz_manager.del(diff);
-                    res = 1.0 + 0.5 * dbl;*/
                     res = 1.0; 
-                }
                 else {
-                    //res = (bv_sz - 1.0) / bv_sz;
-#if 1
                     mpz diff;
                     m_mpz_manager.sub(x, y, diff);
                     SASSERT(!m_mpz_manager.is_neg(diff));
                     rational n(diff);
                     n /= p;
-                    double dbl = 1.0 - n.get_double();
-                    res = (dbl > 1.0) ? 1.0 : (dbl < 0.0) ? 0.0 : dbl;
+                    double dbl = n.get_double();
+                    res = (dbl > 1.0) ? 0.0 : (dbl < 0.0) ? 1.0 : 1.0 - dbl;
                     m_mpz_manager.del(diff);
-#endif
                 }
                 TRACE("sls_score", tout << "x = " << m_mpz_manager.to_string(x) << " ; y = " << 
                                         m_mpz_manager.to_string(y) << " ; SZ = " << bv_sz << std::endl; );
@@ -1177,11 +903,7 @@
             expr * child = a->get_arg(0);
             if (m_manager.is_and(child) || m_manager.is_or(child)) // Precondition: Assertion set is in NNF.
                 NOT_IMPLEMENTED_YET();
-#if _DIRTY_UP_
-            res = is_top_expr(child) ? 0.0 : score_bool(child, true);
-#else
             res = score_bool(child, true);
-#endif
         }
         else if (m_manager.is_distinct(n)) {
             app * a = to_app(n);
@@ -1210,19 +932,7 @@
         family_id afid = a->get_family_id();
 
         if (afid == m_bv_util.get_family_id())
-#endif
-#if _WEIGHT_DIST_ == 1
-#if _WEIGHT_TOGGLE_
-        if (res < 1.0) res *= m_weight_dist_factor;
-#else
-        if (res < 1.0) res *= _WEIGHT_DIST_FACTOR_;
-#endif
-#elif _WEIGHT_DIST_ == 2
-        res *= res;
-#elif _WEIGHT_DIST_ == 3
-        if (res < 1.0) res = 0.0;
-#elif _WEIGHT_DIST_ == 4
-        if (res < 1.0) res *= m_weight_dist_factor;
+            if (res < 1.0) res *= _WEIGHT_DIST_FACTOR_;
 #endif
 
         TRACE("sls_score", tout << "SCORE = " << res << std::endl; );
@@ -1274,33 +984,6 @@
             NOT_IMPLEMENTED_YET();
     }    
 
-    expr * get_unsat_expression(expr * e) {
-        if (m_manager.is_bool(e)) {
-            if (m_manager.is_and(e) || m_manager.is_or(e)) {
-                app * a = to_app(e);
-                expr * const * args = a->get_args();
-                // Andreas: might be used for guided branching
-                //for (unsigned i = 0; i < a->get_num_args(); i++) {
-                    //double cur = get_score(args[i]);
-                //}
-                // Andreas: A random number is better here since reusing flip will cause patterns.
-                unsigned int sz = a->get_num_args();
-                unsigned int pos = get_random_uint(16) % sz;
-                for (unsigned int i = pos; i < sz; i++) {
-                    expr * q = args[i];
-                    if (m_mpz_manager.neq(get_value(q), m_one))
-                        return get_unsat_expression(q);
-                }
-                for (unsigned int i = 0; i < pos; i++) {
-                    expr * q = args[i];
-                    if (m_mpz_manager.neq(get_value(q), m_one))
-                        return get_unsat_expression(q);
-                }
-            }
-        }
-        return e;
-    }
-
     ptr_vector<func_decl> & get_constants(expr * e) {
         ptr_vector<func_decl> const & this_decls = m_constants_occ.find(e);
         unsigned sz = this_decls.size();
@@ -1313,8 +996,12 @@
     }
 
     ptr_vector<func_decl> & get_unsat_constants_gsat(ptr_vector<expr> const & as, unsigned sz) {
-        if (sz == 1)
-            return get_constants();
+
+        if (sz == 1) {
+            if (m_mpz_manager.neq(get_value(as[0]), m_one))
+                return get_constants();
+        }
+
         m_temp_constants.reset();
 
         for (unsigned i = 0; i < sz; i++) {
@@ -1332,35 +1019,6 @@
         return m_temp_constants;
     }
 
-    expr * get_unsat_assertion(ptr_vector<expr> const & as, unsigned sz, unsigned int pos) {
-            for (unsigned i = pos; i < sz; i++) {
-                expr * q = as[i];
-                if (m_mpz_manager.neq(get_value(q), m_one))
-                    return q;
-            }
-            for (unsigned i = 0; i < pos; i++) {
-                expr * q = as[i];
-                if (m_mpz_manager.neq(get_value(q), m_one))
-                    return q;
-            }
-            return 0;
-    }
-
-    ptr_vector<func_decl> & get_unsat_constants_walksat(ptr_vector<expr> const & as, unsigned sz, unsigned int pos) {
-            expr * q = get_unsat_assertion(as, sz, pos);
-            // Andreas: I should probably fix this. If this is the case then the formula is SAT anyway but this is not checked in the first iteration.
-            if (!q)
-                return m_temp_constants;
-            ptr_vector<func_decl> const & this_decls = m_constants_occ.find(q);
-            unsigned sz2 = this_decls.size();
-            for (unsigned j = 0; j < sz2; j++) {
-                func_decl * fd = this_decls[j];
-                if (!m_temp_constants.contains(fd))
-                    m_temp_constants.push_back(fd);
-            }
-            return m_temp_constants;
-    }
-
     ptr_vector<func_decl> & get_unsat_constants_walksat(expr * e) {
             if (!e || m_temp_constants.size())
                 return m_temp_constants;
@@ -1374,331 +1032,36 @@
             return m_temp_constants;
     }
 
-    ptr_vector<func_decl> & go_deeper(expr * e) {
-            if (m_manager.is_bool(e)) {
-                if (m_manager.is_and(e)) {
-                    app * a = to_app(e);
-                    expr * const * args = a->get_args();
-                    // Andreas: might be used for guided branching
-                    //for (unsigned i = 0; i < a->get_num_args(); i++) {
-                        //double cur = get_score(args[i]);
-                    //}
-                    // Andreas: A random number is better here since reusing flip will cause patterns.
-                    unsigned int sz = a->get_num_args();
-                    unsigned int pos = get_random_uint(16) % sz;
-                    for (unsigned int i = pos; i < sz; i++) {
-                        expr * q = args[i];
-                        if (m_mpz_manager.neq(get_value(q), m_one))
-                            return go_deeper(q);
-                    }
-                    for (unsigned int i = 0; i < pos; i++) {
-                        expr * q = args[i];
-                        if (m_mpz_manager.neq(get_value(q), m_one))
-                            return go_deeper(q);
-                    }
-                }
-                else if (m_manager.is_or(e)) {
-                    app * a = to_app(e);
-                    expr * const * args = a->get_args();
-                    unsigned int sz = a->get_num_args();
-                    unsigned int pos = get_random_uint(16) % sz;
-                    for (unsigned int i = pos; i < sz; i++) {
-                        expr * q = args[i];
-                        if (m_mpz_manager.neq(get_value(q), m_one))
-                            return go_deeper(q);
-                    }
-                    for (unsigned int i = 0; i < pos; i++) {
-                        expr * q = args[i];
-                        if (m_mpz_manager.neq(get_value(q), m_one))
-                            return go_deeper(q);
-                    }
-                }
-            }
-            ptr_vector<func_decl> const & this_decls = m_constants_occ.find(e);
-            unsigned sz2 = this_decls.size();
-            for (unsigned j = 0; j < sz2; j++) {
-                func_decl * fd = this_decls[j];
-                if (!m_temp_constants.contains(fd))
-                    m_temp_constants.push_back(fd);
-            }
+    ptr_vector<func_decl> & get_unsat_constants(ptr_vector<expr> const & as) {
+#if _FOCUS_
+        expr * e = get_unsat_assertion(as);
+
+        if (!e)
+        {
+            m_temp_constants.reset();
             return m_temp_constants;
-    }
-
-    ptr_vector<func_decl> & get_unsat_constants_crsat(ptr_vector<expr> const & as, unsigned sz, unsigned int pos) {
-        expr * q = get_unsat_assertion(as, sz, pos);
-        if (!q)
-            return m_temp_constants;
-
-        return go_deeper(q);
-    }
-
-<<<<<<< HEAD
-    void go_deeper_only(expr * e) {
-            //if (m_manager.is_bool(e)) {
-                if (m_manager.is_and(e)) {
-                    app * a = to_app(e);
-                    expr * const * args = a->get_args();
-                    unsigned int sz = a->get_num_args();
-                    unsigned cnt_unsat = 0, pos = -1;
-                    for (unsigned int i = 0; i < sz; i++) {
-                        expr * q = args[i];
-                        if (m_mpz_manager.neq(get_value(q), m_one) && (get_random_uint(16) % ++cnt_unsat == 0)) pos = i;	
-                        //if (m_mpz_manager.neq(get_value(q), m_one)) go_deeper(q);
-                    }
-                    go_deeper(args[pos]);
-                }
-                else if (m_manager.is_or(e)) {
-                    app * a = to_app(e);
-                    expr * const * args = a->get_args();
-                    unsigned int sz = a->get_num_args();
-                    for (unsigned int i = 0; i < sz; i++) {
-                        expr * q = args[i];
-                        go_deeper(q);
-                    }
-                }
-            //}
-                else
-                {
-            ptr_vector<func_decl> const & this_decls = m_constants_occ.find(e);
-            unsigned sz2 = this_decls.size();
-            for (unsigned j = 0; j < sz2; j++) {
-                func_decl * fd = this_decls[j];
-                if (!m_temp_constants.contains(fd))
-                    m_temp_constants.push_back(fd);
-            }
-                }
-    }
-
-    ptr_vector<func_decl> & get_unsat_constants_only(expr * e) {
-            if (e && !m_temp_constants.size())
-                go_deeper_only(e);
-
-            return m_temp_constants;
-    }
-
-    ptr_vector<func_decl> & get_unsat_constants(goal_ref const & g, unsigned int flip) {
-        unsigned sz = g->size();
+        }
+
+        return get_unsat_constants_walksat(e);
+#else
+        return  m_tracker.get_unsat_constants_gsat(as, sz);
+#endif
+    }
+    
+    expr * get_unsat_assertion(ptr_vector<expr> const & as) {
+        unsigned sz = as.size();
 
         if (sz == 1) {
-            if (m_mpz_manager.eq(get_value(g->form(0)), m_one))
-            {
-                m_temp_constants.reset();
-=======
-    ptr_vector<func_decl> & get_unsat_constants(ptr_vector<expr> const & as, unsigned int flip) {
-        unsigned sz = as.size();
-
-        if (sz == 1) {
-            if (m_mpz_manager.eq(get_value(as[0]), m_one))
->>>>>>> f8ee58b3
-                return m_temp_constants;
-            }
-            else
-                return get_constants();
-        }
-        else {
-            m_temp_constants.reset();
-#if _FOCUS_ == 1
-#if _UCT_
-            unsigned pos = -1;
-            value_score vscore;
-#if _PROBABILISTIC_UCT_
-            double sum_score = 0.0;
-            unsigned start_index = get_random_uint(16) % sz;
-
-            for (unsigned i = start_index; i < sz; i++)
-            {
-                expr * e = g->form(i);
-                vscore = m_scores.find(e);
-
-#if _PROBABILISTIC_UCT_ == 2
-                double q = vscore.score * vscore.score; 
-#else
-                double q = vscore.score + _UCT_CONSTANT_ * sqrt(log(m_touched)/vscore.touched) + _UCT_EPS_; 
-#endif
-                if (m_mpz_manager.neq(get_value(g->form(i)), m_one)) {
-                    sum_score += q;
-                    if (rand() <= (q * RAND_MAX / sum_score) + 1)
-                        pos = i;
-                }	
-            }
-            for (unsigned i = 0; i < start_index; i++)
-            {
-                expr * e = g->form(i);
-                vscore = m_scores.find(e);
-#if _PROBABILISTIC_UCT_ == 2
-                double q = vscore.score * vscore.score; 
-#else
-                double q = vscore.score + _UCT_CONSTANT_ * sqrt(log(m_touched)/vscore.touched) + _UCT_EPS_; 
-#endif
-                if (m_mpz_manager.neq(get_value(g->form(i)), m_one)) {
-                    sum_score += q;
-                    if (rand() <= (q * RAND_MAX / sum_score) + 1)
-                        pos = i;
-                }	
-            }
-#else
-            double max = -1.0;
-            for (unsigned i = 0; i < sz; i++) {
-                expr * e = as[i];
-//            for (unsigned i = 0; i < m_where_false.size(); i++) {
-//                expr * e = m_list_false[i];
-                vscore = m_scores.find(e);
-#if _UCT_ == 1
-                double q = vscore.score + _UCT_CONSTANT_ * sqrt(log((double)m_touched)/vscore.touched); 
-#elif _UCT_ == 2
-                double q = vscore.score + (_UCT_CONSTANT_ * (flip - vscore.touched)) / sz; 
-#elif _UCT_ == 3
-                double q = vscore.score + _UCT_CONSTANT_ * sqrt(log(m_touched)/vscore.touched) + (get_random_uint(16) * 0.1 / (2<<16)); 
-#endif
-                if (q > max && m_mpz_manager.neq(get_value(e), m_one) ) { max = q; pos = i; }
-            }
-#endif
-            if (pos == static_cast<unsigned>(-1))
-                return m_temp_constants;
-
-#if _UCT_ == 1 || _UCT_ == 3
-            m_scores.find(as[pos]).touched++;
-            m_touched++;
-#elif _UCT_ == 2
-            m_scores.find(as[pos]).touched = flip; 
-#endif
-            expr * e = as[pos];
-//            expr * e = m_list_false[pos];
-
-#elif _BFS_ == 3
-            unsigned int pos = -1;
-            double max = -1.0;
-            for (unsigned i = 0; i < sz; i++) {
-                expr * e = g->form(i);
-                double q = get_score(e);
-                if (q > max && m_mpz_manager.neq(get_value(e), m_one) ) { max = q; pos = i; }
-            }
-            if (pos == static_cast<unsigned>(-1))
-                return m_temp_constants;
-            expr * e = g->form(pos);
-#elif _BFS_ == 2
-            unsigned int pos = -1;
-            double min = 2.0;
-            for (unsigned i = 0; i < sz; i++) {
-                expr * e = g->form(i);
-                double q = get_score(e);
-                if (q < min && m_mpz_manager.neq(get_value(e), m_one) ) { min = q; pos = i; }
-            }
-            if (pos == static_cast<unsigned>(-1))
-                return m_temp_constants;
-            expr * e = g->form(pos);
-#elif _BFS_ == 1
-            // I guess it was buggy ...
-            // unsigned int pos = flip % m_constants.size();
-            unsigned int pos = flip % sz;
-            expr * e = get_unsat_assertion(g, sz, pos);
-#elif _UNIFORM_RANDOM_
-            unsigned cnt_unsat = 0, pos = -1;
-            for (unsigned i = 0; i < sz; i++)
-                if (m_mpz_manager.neq(get_value(g->form(i)), m_one) && (get_random_uint(16) % ++cnt_unsat == 0)) pos = i;	
-            if (pos == static_cast<unsigned>(-1))
-                return m_temp_constants;
-            expr * e = g->form(pos);
-#elif _REAL_RS_
-            //unsigned pos = m_false_list[get_random_uint(16) % m_cnt_false];
-            //expr * e = get_unsat_assertion(g, sz, pos);
-            //expr * e = m_unsat_expr[get_random_uint(16) % m_unsat_expr.size()];
-            sz = m_where_false.size();
-            if (sz == 0)
-                return m_temp_constants;
-            expr * e = m_list_false[get_random_uint(16) % sz];
-#elif _REAL_PBFS_
-            //unsigned pos = m_false_list[flip % m_cnt_false];
-            //expr * e = get_unsat_assertion(g, sz, pos);
-            //expr * e = m_unsat_expr[flip % m_unsat_expr.size()];
-            sz = m_where_false.size();
-            if (sz == 0)
-                return m_temp_constants;
-            else
-                expr * e = m_list_false[flip % sz];
-#else
-            // I guess it was buggy ...
-            // unsigned int pos = get_random_uint(16) % m_constants.size();
-            unsigned int pos = get_random_uint(16) % sz;
-            expr * e = get_unsat_assertion(g, sz, pos);
-#endif
-            return get_unsat_constants_walksat(e);
-#elif _FOCUS_ == 2
-#if _BFS_
-            // I guess it was buggy ...
-            // unsigned int pos = flip % m_constants.size();
-            unsigned int pos = flip % sz;
-#else
-            // I guess it was buggy ...
-            // unsigned int pos = get_random_uint(16) % m_constants.size();
-            unsigned int pos = get_random_uint(16) % sz;
-#endif
-            return get_unsat_constants_crsat(g, sz, pos);
-#else
-            return get_unsat_constants_gsat(g, sz);
-#endif
-        }
-    }
-    
-<<<<<<< HEAD
-    expr * get_unsat_assertion(goal_ref const & g, unsigned int flip) {
-        unsigned sz = g->size();
-
-        if (sz == 1) {
-            if (m_mpz_manager.eq(get_value(g->form(0)), m_zero))
-                return g->form(0);
+            if (m_mpz_manager.neq(get_value(as[0]), m_one))
+                return as[0];
             else
                 return 0;
         }
-=======
-
-    expr * get_unsat_assertion(ptr_vector<expr> const & as, unsigned int flip) {
-        unsigned sz = as.size();
-
-        if (sz == 1)
-            return as[0];
->>>>>>> f8ee58b3
 
         m_temp_constants.reset();
-#if _FOCUS_ == 1
 #if _UCT_
         unsigned pos = -1;
         value_score vscore;
-#if _PROBABILISTIC_UCT_
-        double sum_score = 0.0;
-        unsigned start_index = get_random_uint(16) % sz;
-            
-        for (unsigned i = start_index; i < sz; i++)
-        {
-            expr * e = g->form(i);
-            vscore = m_scores.find(e);
-#if _PROBABILISTIC_UCT_ == 2
-            double q = vscore.score * vscore.score + _UCT_EPS_; 
-#else
-            double q = vscore.score + _UCT_CONSTANT_ * sqrt(log(m_touched)/vscore.touched) + _UCT_EPS_; 
-#endif
-            if (m_mpz_manager.neq(get_value(g->form(i)), m_one)) {
-                sum_score += q;
-                if (rand() <= (q * RAND_MAX / sum_score) + 1)
-                    pos = i;
-            }	
-        }
-        for (unsigned i = 0; i < start_index; i++)
-        {
-            expr * e = g->form(i);
-            vscore = m_scores.find(e);
-#if _PROBABILISTIC_UCT_ == 2
-            double q = vscore.score * vscore.score + _UCT_EPS_; 
-#else
-            double q = vscore.score + _UCT_CONSTANT_ * sqrt(log(m_touched)/vscore.touched) + _UCT_EPS_; 
-#endif
-            if (m_mpz_manager.neq(get_value(g->form(i)), m_one)) {
-                sum_score += q;
-                if (rand() <= (q * RAND_MAX / sum_score) + 1)
-                    pos = i;
-            }	
-        }
-#else
         double max = -1.0;
             for (unsigned i = 0; i < sz; i++) {
                 expr * e = as[i];
@@ -1707,87 +1070,35 @@
                 vscore = m_scores.find(e);
 #if _UCT_ == 1
             double q = vscore.score + _UCT_CONSTANT_ * sqrt(log((double)m_touched) / vscore.touched);
-#elif _UCT_ == 2
-            double q = vscore.score + (_UCT_CONSTANT_ * (flip - vscore.touched)) / sz; 
 #elif _UCT_ == 3
             double q = vscore.score + _UCT_CONSTANT_ * sqrt(log(m_touched)/vscore.touched) + (get_random_uint(16) * 0.1 / (2<<16)); 
 #endif
             if (q > max && m_mpz_manager.neq(get_value(e), m_one) ) { max = q; pos = i; }
             }
-#endif
         if (pos == static_cast<unsigned>(-1))
             return 0;
 
-#if _UCT_ == 1 || _UCT_ == 3
+#if _UCT_
         m_scores.find(as[pos]).touched++;
         m_touched++;
-#elif _UCT_ == 2
-        m_scores.find(g->form(pos)).touched = flip; 
 #endif
 //        return m_list_false[pos];
         return as[pos];
-
-#elif _BFS_ == 3
-        unsigned int pos = -1;
-        double max = -1.0;
-        for (unsigned i = 0; i < sz; i++) {
-            expr * e = g->form(i);
-               double q = get_score(e);
-            if (q > max && m_mpz_manager.neq(get_value(e), m_one) ) { max = q; pos = i; }
-        if (pos == static_cast<unsigned>(-1))
-            return 0;
-        return g->form(pos);
-#elif _BFS_ == 2
-        unsigned int pos = -1;
-        double min = 2.0;
-        for (unsigned i = 0; i < sz; i++) {
-            expr * e = g->form(i);
-               double q = get_score(e);
-            if (q < min && m_mpz_manager.neq(get_value(e), m_one) ) { min = q; pos = i; }
-        }
-        if (pos == static_cast<unsigned>(-1))
-            return 0;
-        return g->form(pos);
-#elif _BFS_ == 1
-        unsigned int pos = flip % sz;
-        return get_unsat_assertion(g, sz, pos);
-#elif _UNIFORM_RANDOM_
-        unsigned cnt_unsat = 0, pos = -1;
-        for (unsigned i = 0; i < sz; i++)
-            if (m_mpz_manager.neq(get_value(g->form(i)), m_one) && (get_random_uint(16) % ++cnt_unsat == 0)) pos = i;	
-        if (pos == static_cast<unsigned>(-1))
-            return 0;
-        return g->form(pos);
 #elif _REAL_RS_
         //unsigned pos = m_false_list[get_random_uint(16) % m_cnt_false];
-        //expr * e = get_unsat_assertion(g, sz, pos);
         //expr * e = m_unsat_expr[get_random_uint(16) % m_unsat_expr.size()];
         sz = m_where_false.size();
         if (sz == 0)
             return 0;
         return m_list_false[get_random_uint(16) % sz];
-#elif _REAL_PBFS_
-        //unsigned pos = m_false_list[flip % m_cnt_false];
-        //expr * e = get_unsat_assertion(g, sz, pos);
-        //expr * e = m_unsat_expr[flip % m_unsat_expr.size()];
-        sz = m_where_false.size();
-        if (sz == 0)
-            return0;
-        else
-            return m_list_false[flip % sz];
 #else
-        unsigned int pos = get_random_uint(16) % sz;
-        return get_unsat_assertion(g, sz, pos);
+        unsigned cnt_unsat = 0, pos = -1;
+        for (unsigned i = 0; i < sz; i++)
+            if (m_mpz_manager.neq(get_value(as[i]), m_one) && (get_random_uint(16) % ++cnt_unsat == 0)) pos = i;	
+        if (pos == static_cast<unsigned>(-1))
+            return 0;
 #endif
         return as[pos];
-#elif _FOCUS_ == 2
-#if _BFS_
-        unsigned int pos = flip % sz;
-#else
-        unsigned int pos = get_random_uint(16) % sz;
-#endif
-        return get_unsat_constants_crsat(g, sz, pos);
-#endif
     }
 
     expr * get_new_unsat_assertion(goal_ref const & g, expr * e) {
