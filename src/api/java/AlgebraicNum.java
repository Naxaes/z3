--- conflicted
+++ resolved
@@ -24,16 +24,10 @@
 {
 	/**
 	 * Return a upper bound for a given real algebraic number. The interval
-<<<<<<< HEAD
-	 * isolating the number is smaller than 1/10^<paramref name="precision"/>.
-	 * @see Expr.IsAlgebraicNumber <param name="precision">the
-	 * precision of the result</param>
-=======
 	 * isolating the number is smaller than 1/10^{@code precision}.
 	 * 
 	 * @see Expr#isAlgebraicNumber
 	 * @param precision the precision of the result
->>>>>>> 376614a7
 	 * 
 	 * @return A numeral Expr of sort Real
 	 * @throws Z3Exception on error
@@ -41,24 +35,16 @@
 	public RatNum toUpper(int precision) throws Z3Exception
 	{
 
-		return new RatNum(getContext(), 
-				Native.getAlgebraicNumberUpper(
-						getContext().nCtx(), 
-						getNativeObject(), 
-						precision));
+		return new RatNum(getContext(), Native.getAlgebraicNumberUpper(getContext()
+				.nCtx(), getNativeObject(), precision));
 	}
 
 	/**
 	 * Return a lower bound for the given real algebraic number. The interval
-<<<<<<< HEAD
-	 * isolating the number is smaller than 1/10^<paramref name="precision"/>.
-	 * @see Expr.IsAlgebraicNumber @param precision 
-=======
 	 * isolating the number is smaller than 1/10^{@code precision}.
 	 * 
 	 * @see Expr#isAlgebraicNumber
 	 * @param precision precision
->>>>>>> 376614a7
 	 * 
 	 * @return A numeral Expr of sort Real
 	 * @throws Z3Exception on error
