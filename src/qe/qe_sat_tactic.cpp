/*++
Copyright (c) 2012 Microsoft Corporation

Module Name:

    qe_sat_tactic.cpp

Abstract:

    Procedure for quantifier satisfiability using quantifier projection.
    Based on generalizations by Bjorner & Monniaux 
    (see tvm\papers\z3qe\altqe.tex)

Author:

    Nikolaj Bjorner (nbjorner) 2012-02-24

Revision History:


--*/

#include "qe/qe_sat_tactic.h"
#include "ast/rewriter/quant_hoist.h"
#include "ast/ast_pp.h"
#include "smt/smt_kernel.h"
#include "qe/qe.h"
#include "util/cooperate.h"
#include "model/model_v2_pp.h"
#include "ast/rewriter/expr_replacer.h"
#include "ast/rewriter/th_rewriter.h"
#include "smt/expr_context_simplifier.h"

// plugin registration.
// solver specific projection operators.
// connect goals to tactic

namespace qe {

    class is_relevant_default : public i_expr_pred {
    public:
        bool operator()(expr* e) override {
            return true;
        }
    };

    class mk_atom_default : public i_nnf_atom {
    public:
        void operator()(expr* e, bool pol, expr_ref& result) override {
            if (pol) result = e; 
            else result = result.get_manager().mk_not(e);
        }
    };

    class sat_tactic : public tactic {

        // forall x . not forall y . not forall z . not forall u . fml.

        ast_manager&            m;
        expr_ref                m_false;
        smt_params              m_fparams;
        params_ref              m_params;
        unsigned                m_extrapolate_strategy_param;
        bool                    m_projection_mode_param;
        bool                    m_strong_context_simplify_param;
        bool                    m_ctx_simplify_local_param;
        vector<app_ref_vector>  m_vars;
        ptr_vector<smt::kernel> m_solvers;
        vector<smt_params>      m_fparamv;
        smt::kernel             m_solver;
        expr_ref                m_fml;
        expr_ref_vector         m_Ms;
        expr_ref_vector         m_assignments;
        is_relevant_default     m_is_relevant;
        mk_atom_default         m_mk_atom;
        th_rewriter             m_rewriter;
        simplify_rewriter_star  m_qe_rw;
        expr_strong_context_simplifier m_ctx_rewriter;

        class solver_context : public i_solver_context {
 
            ast_manager&   m;
            sat_tactic&    m_super;
            smt::kernel&   m_solver;
            atom_set       m_pos;
            atom_set       m_neg;
            app_ref_vector m_vars;
            expr_ref       m_fml;
            ptr_vector<contains_app> m_contains_app; 
            bool           m_projection_mode_param;
        public:
            solver_context(sat_tactic& s, unsigned idx):                 
                m(s.m),
                m_super(s), 
                m_solver(*s.m_solvers[idx+1]),
                m_vars(m), 
                m_fml(m),
                m_projection_mode_param(true) {}

            ~solver_context() override {
                std::for_each(m_contains_app.begin(), m_contains_app.end(), delete_proc<contains_app>());
            }

            void init(expr* fml, unsigned idx) {
                m_fml = fml;
                for (unsigned j = 0; j < m_super.vars(idx).size(); ++j) {
                    add_var(m_super.vars(idx)[j]);
                }
                get_nnf(m_fml, get_is_relevant(), get_mk_atom(), m_pos, m_neg);
            }

            void set_projection_mode(bool p) { m_projection_mode_param = p; }

            ast_manager& get_manager() override { return m; }

            expr* fml() { return m_fml; }

            // set of atoms in current formula.
            atom_set const& pos_atoms() const override { return m_pos; }
            atom_set const& neg_atoms() const override { return m_neg; }
            
            // Access current set of variables to solve
            unsigned      get_num_vars() const override { return m_vars.size(); }
            app*          get_var(unsigned idx) const override { return m_vars[idx]; }
            app_ref_vector const& get_vars() const override { return m_vars; }
            bool          is_var(expr* e, unsigned& idx) const override {
                for (unsigned i = 0; i < m_vars.size(); ++i) {
                    if (e == m_vars[i]) return (idx = i, true);
                }
                return false;
            }
            contains_app& contains(unsigned idx) override { return *m_contains_app[idx]; }

            // callback to replace variable at index 'idx' with definition 'def' and updated formula 'fml'
            void elim_var(unsigned idx, expr* fml, expr* def) override {
                m_fml = fml;
                m_pos.reset();
                m_neg.reset();
                get_nnf(m_fml, get_is_relevant(), get_mk_atom(), m_pos, m_neg);
                m_vars.erase(idx);
                dealloc(m_contains_app[idx]);
                m_contains_app.erase(m_contains_app.c_ptr() + idx);
            }
            
            // callback to add new variable to branch.
            void add_var(app* x) override {
                m_vars.push_back(x);
                m_contains_app.push_back(alloc(contains_app, m, x)); 
            }
            
            // callback to add constraints in branch.
            void add_constraint(bool use_var, expr* l1 = nullptr, expr* l2 = nullptr, expr* l3 = nullptr) override {
                ptr_buffer<expr> args;
                if (l1) args.push_back(l1);
                if (l2) args.push_back(l2);
                if (l3) args.push_back(l3);
                expr_ref cnstr(m.mk_or(args.size(), args.c_ptr()), m);
                m_solver.assert_expr(cnstr);
                TRACE("qe", tout << "add_constraint " << mk_pp(cnstr,m) << "\n";);
            }
            
            // eliminate finite domain variable 'var' from fml.
            void blast_or(app* var, expr_ref& fml) override {
                expr_ref result(m);
                expr_quant_elim qelim(m, m_super.m_fparams);
                qe::mk_exists(1, &var, fml);
                qelim(m.mk_true(), fml, result);
                fml = result;
                TRACE("qe", tout << mk_pp(var, m) << " " << mk_pp(fml, m) << "\n";);
            }

            void project_var_partial(unsigned i) {
                app* x = get_var(i);
                m_super.check_success(has_plugin(x));
                qe_solver_plugin& p = plugin(m.get_sort(x)->get_family_id());
                model_ref model;
                m_solver.get_model(model);                
                m_super.check_success(p.project(contains(i), model, m_fml));
                m_super.m_rewriter(m_fml);
                TRACE("qe", model_v2_pp(tout, *model); tout << "\n";
                      tout << mk_pp(m_fml, m) << "\n";);
                elim_var(i, m_fml, nullptr);
            }

            void project_var_full(unsigned i) {
                expr_ref result(m);
                app* x = get_var(i);
                expr_quant_elim qelim(m, m_super.m_fparams);
                qe::mk_exists(1, &x, m_fml);
                qelim(m.mk_true(), m_fml, result);
                m_fml = result;
                m_super.m_rewriter(m_fml);
                TRACE("qe", tout << mk_pp(m_fml, m) << "\n";);
                elim_var(i, m_fml, nullptr);
            }

            void project_var(unsigned i) {
                if (m_projection_mode_param) {
                    project_var_full(i);
                }
                else {
                    project_var_partial(i);
                }
            }            
        };

    public:
        sat_tactic(ast_manager& m, params_ref const& p = params_ref()):
            m(m),
            m_false(m.mk_false(), m),
            m_params(p),
            m_extrapolate_strategy_param(0),
            m_projection_mode_param(true),
            m_strong_context_simplify_param(true),
            m_ctx_simplify_local_param(false),
            m_solver(m, m_fparams),
            m_fml(m),
            m_Ms(m),
            m_assignments(m),
            m_rewriter(m),
            m_qe_rw(m),
            m_ctx_rewriter(m_fparams, m) {            
            m_fparams.m_model = true;
        }

        tactic * translate(ast_manager & m) override {
            return alloc(sat_tactic, m);
        }

        ~sat_tactic() override {
            reset();
        }

<<<<<<< HEAD
        virtual void operator()(
            goal_ref const& goal,  
            goal_ref_buffer& result) 
=======
        void operator()(goal_ref const& goal,
                        goal_ref_buffer& result,
                        model_converter_ref& mc,
                        proof_converter_ref & pc,
                        expr_dependency_ref& core) override
>>>>>>> fc719a5e
        {
            try {
                checkpoint();
                reset();            
                ptr_vector<expr> fmls;
                goal->get_formulas(fmls);
                m_fml = m.mk_and(fmls.size(), fmls.c_ptr());
                TRACE("qe", tout << "input: " << mk_pp(m_fml,m) << "\n";);               
                expr_ref tmp(m);
                m_qe_rw(m_fml, tmp);
                m_fml = tmp;
                TRACE("qe", tout << "reduced: " << mk_pp(m_fml,m) << "\n";);
                skolemize_existential_prefix();
                extract_alt_form(m_fml);
                model_ref model;
                expr_ref res = qt(0, m.mk_true(), model);
                goal->inc_depth();
                if (m.is_false(res)) {
                    goal->assert_expr(res);
                }
                else {
                    goal->reset();
                    // equi-satisfiable. What to do with model?
                    goal->add(model2model_converter(&*model));
                }
                result.push_back(goal.get());
            }
            catch (rewriter_exception & ex) {
                throw tactic_exception(ex.msg());
            }
        }

<<<<<<< HEAD
        virtual void collect_statistics(statistics & st) const {
            for (auto const * s : m_solvers) {
                s->collect_statistics(st);
=======
        void collect_statistics(statistics & st) const override {
            for (unsigned i = 0; i < m_solvers.size(); ++i) {
                m_solvers[i]->collect_statistics(st);
>>>>>>> fc719a5e
            }
            m_solver.collect_statistics(st);
            m_ctx_rewriter.collect_statistics(st);
        }

<<<<<<< HEAD
        virtual void reset_statistics() {
            for (auto * s : m_solvers) {
                s->reset_statistics();
=======
        void reset_statistics() override {
            for (unsigned i = 0; i < m_solvers.size(); ++i) {
                m_solvers[i]->reset_statistics();
>>>>>>> fc719a5e
            }            
            m_solver.reset_statistics();
            m_ctx_rewriter.reset_statistics();
        }

        void cleanup() override {}

        void updt_params(params_ref const & p) override {
            m_extrapolate_strategy_param = p.get_uint("extrapolate_strategy", m_extrapolate_strategy_param);
            m_projection_mode_param = p.get_bool("projection_mode", m_projection_mode_param);
            m_strong_context_simplify_param = p.get_bool("strong_context_simplify", m_strong_context_simplify_param);
            m_ctx_simplify_local_param = p.get_bool("strong_context_simplify_local", m_ctx_simplify_local_param);
            m_fparams.updt_params(p);
            m_qe_rw.updt_params(p);
        }

        void collect_param_descrs(param_descrs & r) override {
            r.insert("extrapolate_strategy",CPK_UINT, "(default: 0 trivial extrapolation) 1 - nnf strengthening 2 - smt-test 3 - nnf_weakening");
            r.insert("projection_mode", CPK_BOOL, "(default: true - full) false - partial quantifier instantiation");
            r.insert("strong_context_simplify", CPK_BOOL, "(default: true) use strong context simplifier on result of quantifier elimination");
            r.insert("strong_context_simplify_local", CPK_BOOL, "(default: false) use strong context simplifier locally on the new formula only");
        }


    private:
                        
        unsigned num_alternations() const { return m_vars.size(); }
            
        void init_Ms() {
            for (unsigned i = 0; i <= num_alternations(); ++i) {
                m_fparamv.push_back(m_fparams);
            }
            for (unsigned i = 0; i <= num_alternations(); ++i) {
                m_Ms.push_back(m.mk_true());
                m_solvers.push_back(alloc(smt::kernel, m, m_fparamv[i], m_params));
            }
            m_Ms[m_Ms.size()-1] = m_fml;
            m_solvers.back()->assert_expr(m_fml);
        }

        expr* M(unsigned i) { return m_Ms[i].get(); }

        app_ref_vector const& vars(unsigned i) { return m_vars[i]; }

        smt::kernel& solver(unsigned i) { return *m_solvers[i]; }

        void reset() override {
            for (unsigned i = 0; i < m_solvers.size(); ++i) {
                dealloc(m_solvers[i]);
            }
            m_fml = nullptr;
            m_Ms.reset();
            m_fparamv.reset();
            m_solvers.reset();
            m_vars.reset();
        }

        void skolemize_existential_prefix() {
            quantifier_hoister hoist(m);
            expr_ref result(m);
            app_ref_vector vars(m);
            hoist.pull_exists(m_fml, vars, result);
            m_fml = result;            
        }

        //
        // fa x ex y fa z . phi
        // fa x ! fa y ! fa z ! (!phi)
        // 
        void extract_alt_form(expr* fml) {
            quantifier_hoister hoist(m);
            expr_ref result(m);
            bool is_fa = false;   
            unsigned parity = 0;
            m_fml = fml;
            while (true) {
                app_ref_vector vars(m);                
                hoist(m_fml, vars, is_fa, result);
                if (vars.empty()) {
                    break;
                }
                SASSERT(((parity & 0x1) == 0) == is_fa);
                ++parity;
                TRACE("qe", tout << "Hoist " << (is_fa?"fa":"ex") << "\n";
                      for (unsigned i = 0; i < vars.size(); ++i) {
                          tout << mk_pp(vars[i].get(), m) << " ";
                      }
                      tout << "\n";
                      tout << mk_pp(result, m) << "\n";);

                m_vars.push_back(vars);
                m_fml = result;
            } 
            //
            // negate formula if the last quantifier is universal.
            // so that normal form fa x ! fa y ! fa z ! psi 
            // is obtained.
            //
            if ((parity & 0x1) == 1) {
                m_fml = m.mk_not(m_fml);
            }            
            init_Ms();
            checkpoint();
        }

        /**
           \brief Main quantifier test algorithm loop.

        */
        expr_ref qt(unsigned i, expr* ctx, model_ref& model) {
            model_ref model1;
            while (true) {
                IF_VERBOSE(1, verbose_stream() << "(qt " << i << ")\n";);
                TRACE("qe",
                      tout << i << " " << mk_pp(ctx, m) << "\n";
                      display(tout););
                checkpoint();
                if (is_sat(i, ctx, model)) {
                    expr_ref ctxM = extrapolate(i, ctx, M(i));
                    if (i == num_alternations()) {
                        return ctxM;
                    }
                    expr_ref res = qt(i+1, ctxM, model1);
                    if (m.is_false(res)) {
                        return ctxM;
                    }
                    project(i, res);
                }
                else {
                    return m_false;
                }
            }
            UNREACHABLE();
            return expr_ref(m);
        }

        /**
           \brief compute extrapolant
           
           Assume A & B is sat.
           Compute C, such that 
           1. A & C is sat, 
           2. not B & C is unsat.
           (C strengthens B and is still satisfiable with A).
        */
        expr_ref extrapolate(unsigned i, expr* A, expr* B) {
            switch(m_extrapolate_strategy_param) {
            case 0: return trivial_extrapolate(i, A, B);
            case 1: return nnf_strengthening_extrapolate(i, A, B);
            case 2: return smt_test_extrapolate(i, A, B);
            case 3: return nnf_weakening_extrapolate(i, A, B);
            default: return trivial_extrapolate(i, A, B);
            }
        }

        expr_ref trivial_extrapolate(unsigned i, expr* A, expr* B) {
            return expr_ref(B, m);
        }

        expr_ref conjunction_extrapolate(unsigned i, expr* A, expr* B) {
            return expr_ref(m.mk_and(A, B), m);
        }

        /**
           
           Set C = nnf(B), That is, C is the NNF version of B.
           For each literal in C in order, replace the literal by False and
           check the conditions for extrapolation:
              1. not B & C is unsat, 
              2. A & C is sat.
           The first check holds by construction, so it is redundant. 
           The second is not redundant.
           Instead of replacing literals in an NNF formula, 
           one simply asserts the negation of that literal.
        */
        expr_ref nnf_strengthening_extrapolate(unsigned i, expr* A, expr* B) {
            expr_ref Bnnf(B, m);
            atom_set pos, neg;
            get_nnf(Bnnf, m_is_relevant, m_mk_atom, pos, neg);
            expr_substitution sub(m);

            remove_duplicates(pos, neg);

            // Assumption: B is already asserted in solver[i].
            smt::kernel& solver = *m_solvers[i];
            solver.push();
            solver.assert_expr(A);
            nnf_strengthen(solver, pos, m.mk_false(), sub);
            nnf_strengthen(solver, neg, m.mk_true(),  sub);


            solver.pop(1);
            scoped_ptr<expr_replacer> replace = mk_default_expr_replacer(m);
            replace->set_substitution(&sub);
            (*replace)(Bnnf);
            m_rewriter(Bnnf);
            TRACE("qe",
                  tout << "A:  " << mk_pp(A, m) << "\n";
                  tout << "B:  " << mk_pp(B, m) << "\n";
                  tout << "B': " << mk_pp(Bnnf.get(), m) << "\n";
                  // solver.display(tout);
                  );
            DEBUG_CODE(
                solver.push();
                solver.assert_expr(m.mk_not(B));
                solver.assert_expr(Bnnf);
                lbool is_sat = solver.check();
                TRACE("qe", tout << "is sat: " << is_sat << "\n";);
                SASSERT(is_sat == l_false);
                solver.pop(1););
            DEBUG_CODE(
                solver.push();
                solver.assert_expr(A);
                solver.assert_expr(Bnnf);
                lbool is_sat = solver.check();
                TRACE("qe", tout << "is sat: " << is_sat << "\n";);
                SASSERT(is_sat == l_true);
                solver.pop(1););
                       
            return Bnnf;
        }
      
        void nnf_strengthen(smt::kernel& solver, atom_set& atoms, expr* value, expr_substitution& sub) {
            atom_set::iterator it = atoms.begin(), end = atoms.end();
            for (; it != end; ++it) {
                solver.push();
                solver.assert_expr(m.mk_iff(*it, value));
                lbool is_sat = solver.check();
                solver.pop(1);
                if (is_sat == l_true) {
                    TRACE("qe", tout << "consistent with: " << mk_pp(*it, m) << " " << mk_pp(value, m) << "\n";);
                    sub.insert(*it, value);
                    solver.assert_expr(m.mk_iff(*it, value));
                }
                checkpoint();
            }            
        }

        void remove_duplicates(atom_set& pos, atom_set& neg) {
            ptr_vector<app> to_delete;
            atom_set::iterator it = pos.begin(), end = pos.end();
            for (; it != end; ++it) {
                if (neg.contains(*it)) {
                    to_delete.push_back(*it);
                }
            }
            for (unsigned j = 0; j < to_delete.size(); ++j) {
                pos.remove(to_delete[j]);
                neg.remove(to_delete[j]);
            }
        }

        /**
           Set C = nnf(B), That is, C is the NNF version of B.
           For each literal in C in order, replace the literal by True and
           check the conditions for extrapolation
              1. not B & C is unsat, 
              2. A & C is sat.
           The second holds by construction and is redundant.
           The first is not redundant.
        */
        expr_ref nnf_weakening_extrapolate(unsigned i, expr* A, expr* B) {
            expr_ref Bnnf(B, m);
            atom_set pos, neg;
            get_nnf(Bnnf, m_is_relevant, m_mk_atom, pos, neg);
            remove_duplicates(pos, neg);
            expr_substitution sub(m);
                        
            m_solver.push();
            m_solver.assert_expr(A);
            m_solver.assert_expr(m.mk_not(B));
            nnf_weaken(m_solver, Bnnf, pos, m.mk_true(),  sub);
            nnf_weaken(m_solver, Bnnf, neg, m.mk_false(), sub);
            scoped_ptr<expr_replacer> replace = mk_default_expr_replacer(m);
            replace->set_substitution(&sub);
            (*replace)(Bnnf);
            m_rewriter(Bnnf);
            m_solver.pop(1);
            return Bnnf;
        }

        void nnf_weaken(smt::kernel& solver, expr_ref& B, atom_set& atoms, expr* value, expr_substitution& sub) {
            atom_set::iterator it = atoms.begin(), end = atoms.end();
            for (; it != end; ++it) {
                solver.push();
                expr_ref fml = B;
                mk_default_expr_replacer(m)->apply_substitution(*it, value, fml);
                solver.assert_expr(fml);
                if (solver.check() == l_false) {
                    sub.insert(*it, value);
                    B = fml;
                }
                solver.pop(1);
                checkpoint();
            }            
        }


        /**
           Use the model for A & B to extrapolate. 
           Initially, C is conjunction of literals from B 
           that are in model of A & B.
           The model is a conjunction of literals. 
           Let us denote this set $C$. We see that the conditions
           for extrapolation are satisfied. Furthermore, 
           C can be generalized by removing literals 
           from C as long as !B & A & C is unsatisfiable.
        */

        expr_ref smt_test_extrapolate(unsigned i, expr* A, expr* B) {
            expr_ref_vector proxies(m), core(m);
            obj_map<expr, expr*> proxy_map;

            checkpoint();
            
            m_solver.push();
            m_solver.assert_expr(m.mk_not(B));
            for (unsigned i = 0; i < m_assignments.size(); ++i) {
                proxies.push_back(m.mk_fresh_const("proxy",m.mk_bool_sort()));
                proxy_map.insert(proxies.back(), m_assignments[i].get());
                m_solver.assert_expr(m.mk_iff(proxies.back(), m_assignments[i].get()));
                TRACE("qe", tout << "assignment: " << mk_pp(m_assignments[i].get(), m) << "\n";);
            }
            VERIFY(l_false == m_solver.check(proxies.size(), proxies.c_ptr()));
            unsigned core_size = m_solver.get_unsat_core_size();
            for (unsigned i = 0; i < core_size; ++i) {
                core.push_back(proxy_map.find(m_solver.get_unsat_core_expr(i)));
            }
            expr_ref result(m.mk_and(core.size(), core.c_ptr()), m);
            TRACE("qe", tout << "core: " << mk_pp(result, m) << "\n";
                  tout << mk_pp(A, m) << "\n";
                  tout << mk_pp(B, m) << "\n";);
            m_solver.pop(1);
            return result;
        }

        /**
           \brief project vars(idx) from fml relative to M(idx).                      
        */
        void project(unsigned idx, expr* _fml) {
            SASSERT(idx < num_alternations());
            expr_ref fml(_fml, m);
            if (m_strong_context_simplify_param && m_ctx_simplify_local_param) {
                m_ctx_rewriter.push();
                m_ctx_rewriter.assert_expr(M(idx));
                m_ctx_rewriter(fml);
                m_ctx_rewriter.pop();
                TRACE("qe", tout << mk_pp(_fml, m) << "\n-- context simplify -->\n" << mk_pp(fml, m) << "\n";);
            }
            solver_context ctx(*this, idx);            
            smt_params fparams(m_fparams);            
            ctx.add_plugin(mk_arith_plugin(ctx, false, fparams));
            ctx.add_plugin(mk_bool_plugin(ctx));
            ctx.add_plugin(mk_bv_plugin(ctx));
            ctx.init(fml, idx);
            ctx.set_projection_mode(m_projection_mode_param);
            m_solvers[idx+1]->push();
            while (ctx.get_num_vars() > 0) {
                VERIFY(l_true == m_solvers[idx+1]->check());
                ctx.project_var(ctx.get_num_vars()-1);               
            }
            m_solvers[idx+1]->pop(1);            
            expr_ref not_fml(m.mk_not(ctx.fml()), m);
            m_rewriter(not_fml);
            if (m_strong_context_simplify_param && !m_ctx_simplify_local_param) {
                m_ctx_rewriter.push();
                m_ctx_rewriter.assert_expr(M(idx));
                m_ctx_rewriter(not_fml);
                m_ctx_rewriter.pop();
            }
            expr_ref tmp(m.mk_and(M(idx), not_fml), m);
            m_rewriter(tmp);
            m_Ms[idx] = tmp;
            m_solvers[idx]->assert_expr(not_fml);            
            TRACE("qe", 
                  tout << mk_pp(fml, m) << "\n--->\n";
                  tout << mk_pp(tmp, m) << "\n";);
        }

        void checkpoint() {
            if (m.canceled()) {
                throw tactic_exception(m.limit().get_cancel_msg());
            }
            cooperate("qe-sat");
        }

        void check_success(bool ok) {
            if (!ok) {
                TRACE("qe", tout << "check failed\n";);
                throw tactic_exception(TACTIC_CANCELED_MSG);
            }
        }

        bool is_sat(unsigned i, expr* ctx, model_ref& model) {
            smt::kernel& solver = *m_solvers[i];
            solver.push();
            solver.assert_expr(ctx);
            lbool r = solver.check();
            m_assignments.reset();
            solver.get_assignments(m_assignments);
            solver.pop(1);
            check_success(r != l_undef);
            if (r == l_true && i == 0) solver.get_model(model);
            return r == l_true;
        }

        void display(std::ostream& out) {
            bool is_fa = true;
            for (unsigned i = 0; i < num_alternations(); ++i) {
                out << (is_fa?"fa ":"ex ");
                for (unsigned j = 0; j < vars(i).size(); ++j) {
                    out << mk_pp(m_vars[i][j].get(), m) << " ";
                }
                out << "\n";
                out << mk_pp(m_Ms[i+1].get(), m) << "\n";
                is_fa = !is_fa;
            }
        }        
    };    
        
    tactic * mk_sat_tactic(ast_manager& m, params_ref const& p) {
        return alloc(sat_tactic, m, p);
    }
    
};<|MERGE_RESOLUTION|>--- conflicted
+++ resolved
@@ -231,18 +231,7 @@
             reset();
         }
 
-<<<<<<< HEAD
-        virtual void operator()(
-            goal_ref const& goal,  
-            goal_ref_buffer& result) 
-=======
-        void operator()(goal_ref const& goal,
-                        goal_ref_buffer& result,
-                        model_converter_ref& mc,
-                        proof_converter_ref & pc,
-                        expr_dependency_ref& core) override
->>>>>>> fc719a5e
-        {
+        void operator()(goal_ref const& goal, goal_ref_buffer& result) override {
             try {
                 checkpoint();
                 reset();            
@@ -274,29 +263,17 @@
             }
         }
 
-<<<<<<< HEAD
-        virtual void collect_statistics(statistics & st) const {
+        void collect_statistics(statistics & st) const override {
             for (auto const * s : m_solvers) {
                 s->collect_statistics(st);
-=======
-        void collect_statistics(statistics & st) const override {
-            for (unsigned i = 0; i < m_solvers.size(); ++i) {
-                m_solvers[i]->collect_statistics(st);
->>>>>>> fc719a5e
             }
             m_solver.collect_statistics(st);
             m_ctx_rewriter.collect_statistics(st);
         }
 
-<<<<<<< HEAD
-        virtual void reset_statistics() {
+        void reset_statistics() override {
             for (auto * s : m_solvers) {
                 s->reset_statistics();
-=======
-        void reset_statistics() override {
-            for (unsigned i = 0; i < m_solvers.size(); ++i) {
-                m_solvers[i]->reset_statistics();
->>>>>>> fc719a5e
             }            
             m_solver.reset_statistics();
             m_ctx_rewriter.reset_statistics();
