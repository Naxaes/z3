--- conflicted
+++ resolved
@@ -234,10 +234,6 @@
         uint_set m_all_th_case_split_literals;
         vector<literal_vector> m_th_case_split_sets;
         u_map< vector<literal_vector> > m_literal2casesplitsets; // returns the case split literal sets that a literal participates in
-<<<<<<< HEAD
-        unsigned m_th_case_split_qhead;
-=======
->>>>>>> 48e37b0e
 
         // -----------------------------------
         //
@@ -842,7 +838,6 @@
          */
         void mk_th_case_split(unsigned num_lits, literal * lits);
 
-<<<<<<< HEAD
         /*
          * Provide a hint to the branching heuristic about the priority of a "theory-aware literal".
          * Literals marked in this way will always be branched on before unmarked literals,
@@ -850,18 +845,12 @@
          */
         void add_theory_aware_branching_info(bool_var v, double priority, lbool phase);
 
-=======
->>>>>>> 48e37b0e
     public:
 
         // helper function for trail
         void undo_th_case_split(literal l);
 
-<<<<<<< HEAD
-        bool propagate_th_case_split();
-=======
-	bool propagate_th_case_split(unsigned qhead);
->>>>>>> 48e37b0e
+        bool propagate_th_case_split(unsigned qhead);
 
         bool_var mk_bool_var(expr * n);
 
