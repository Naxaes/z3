/*++
Copyright (c) 2006 Microsoft Corporation

Module Name:

    theory_arith_core.h

Abstract:

    <abstract>

Author:

    Leonardo de Moura (leonardo) 2008-04-22.

Revision History:

--*/
#ifndef _THEORY_ARITH_CORE_H_
#define _THEORY_ARITH_CORE_H_

#include"smt_context.h"
#include"theory_arith.h"
#include"ast_pp.h"
#include"ast_ll_pp.h" 
#include"smt_model_generator.h"
#include"ast_smt2_pp.h"

namespace smt {
    
    template<typename Ext>
    void theory_arith<Ext>::found_unsupported_op(app * n) {
        if (!m_found_unsupported_op) {
            TRACE("arith", tout << "found non supported expression:\n" << mk_pp(n, get_manager()) << "\n";);
            get_context().push_trail(value_trail<context, bool>(m_found_unsupported_op));
            m_found_unsupported_op = true;
        }
    }

    template<typename Ext>
    bool theory_arith<Ext>::process_atoms() const {
        if (!adaptive())
            return true;
        unsigned total_conflicts = get_context().get_num_conflicts();
        if (total_conflicts < 10)
            return true;
        double f = static_cast<double>(get_num_conflicts())/static_cast<double>(total_conflicts);
        TRACE_CODE({
            static unsigned counter = 0;
            counter++;
            if (counter % 1000 == 0) {
                TRACE("arith_adaptive", tout << "arith_conflicts: " << get_num_conflicts() << " total_conflicts: " << total_conflicts << " factor: " << f << "\n";);
            }
        });
        return f >= adaptive_assertion_threshold();
    }

    template<typename Ext>
    theory_var theory_arith<Ext>::mk_var(enode * n) {
        theory_var r = theory::mk_var(n);
        SASSERT(r == static_cast<int>(m_columns.size()));
        SASSERT(check_vector_sizes());
        bool is_int  = m_util.is_int(n->get_owner());
        TRACE("mk_arith_var", tout << mk_pp(n->get_owner(), get_manager()) << " is_int: " << is_int << "\n";);
        m_columns          .push_back(column());
        m_data             .push_back(var_data(is_int));
        if (random_initial_value()) {
            unsigned val = (m_random()%(random_upper() - random_lower())) + random_lower();
            m_value        .push_back(inf_numeral(val));
        }
        else {
            m_value        .push_back(inf_numeral());
        }
        m_old_value        .push_back(inf_numeral());
        m_var_occs         .push_back(atoms());
        m_unassigned_atoms .push_back(0);
        m_var_pos          .push_back(-1);
        m_bounds[0]        .push_back(0);
        m_bounds[1]        .push_back(0);
        if (r >= static_cast<int>(m_to_patch.get_bounds()))
            m_to_patch.set_bounds(r + 1);
        m_in_update_trail_stack.assure_domain(r);
        m_left_basis.assure_domain(r);
        m_in_to_check.assure_domain(r);
        if (is_pure_monomial(n->get_owner()))
            m_nl_monomials.push_back(r);
        SASSERT(check_vector_sizes());
        TRACE("mk_arith_var", 
              tout << "#" << n->get_owner_id() << " :=\n" << mk_ll_pp(n->get_owner(), get_manager()) << "\n";
              tout << "is_attached_to_var: " << is_attached_to_var(n) << ", var: " << n->get_th_var(get_id()) << "\n";);
        get_context().attach_th_var(n, this, r);
        return r;
    }

    template<typename Ext>
    inline bool theory_arith<Ext>::reflection_enabled() const {
        return m_params.m_arith_reflect;
    }

    template<typename Ext>
    inline bool theory_arith<Ext>::reflect(app * n) const {
        if (reflection_enabled())
            return true; // reflect everything
        // Every underspecified operator must be reflected in the egraph.
        // Although it is underspecified, it is still a function.
        // For example, a/b != a/0 then we must have b != 0
        // I use the Egraph to enforce that.
        if (n->get_family_id() == get_id()) {
            switch (n->get_decl_kind()) {
            case OP_DIV:
            case OP_IDIV:
            case OP_REM:
            case OP_MOD:
                return true;
            default:
                break;
            }
        }
        return false;
    }

    template<typename Ext>
    inline bool theory_arith<Ext>::enable_cgc_for(app * n) const {
        // Congruence closure is not enabled for (+ ...) and (* ...) applications.
        return !(n->get_family_id() == get_id() && (n->get_decl_kind() == OP_ADD || n->get_decl_kind() == OP_MUL));
    }

    /**
       \brief Create an enode for n. 
    */
    template<typename Ext>
    enode * theory_arith<Ext>::mk_enode(app * n) {
        context & ctx = get_context();
        if (ctx.e_internalized(n)) 
            return ctx.get_enode(n);
        else
            return ctx.mk_enode(n, !reflect(n), false, enable_cgc_for(n));       
    }

    /**
       \brief Create an enode for n if reflection is enabled.
    */
    template<typename Ext>
    void theory_arith<Ext>::mk_enode_if_reflect(app * n) {
        if (reflection_enabled()) {
            // make sure that n is in the e-graph
            mk_enode(n);
        }
    }

    /**
       \brief Add coeff * v to the row r.
       The column is also updated.
    */
    template<typename Ext>
    template<bool invert>
    void theory_arith<Ext>::add_row_entry(unsigned r_id, numeral const & coeff, theory_var v) {
        row    & r          = m_rows[r_id];
        column & c          = m_columns[v];
        int r_idx;
        row_entry & r_entry = r.add_row_entry(r_idx);
        int c_idx;
        col_entry & c_entry = c.add_col_entry(c_idx);
    
        r_entry.m_var       = v;
        r_entry.m_coeff     = coeff;
        if (invert)
            r_entry.m_coeff .neg();
        r_entry.m_col_idx   = c_idx;
        
        c_entry.m_row_id    = r_id;
        c_entry.m_row_idx   = r_idx;
    }

    /**
       \brief Internalize the monomial of a polynomial. Store the monomial in the given row.
       The monomial is negated before being inserted into the row.
    */
    template<typename Ext>
    void theory_arith<Ext>::internalize_internal_monomial(app * m, unsigned r_id) {
        context & ctx = get_context();
        if (ctx.e_internalized(m)) {
            enode * e    = ctx.get_enode(m);
            if (is_attached_to_var(e)) {
                // there is already a theory variable (i.e., name) for m.
                theory_var v = e->get_th_var(get_id());
                add_row_entry<false>(r_id, numeral::minus_one(), v);
                return;
            }
        }
        rational _val; 
        if (m_util.is_mul(m) && m_util.is_numeral(m->get_arg(0), _val)) {
            SASSERT(m->get_num_args() == 2);
            numeral val(_val);
            theory_var v = internalize_term_core(to_app(m->get_arg(1)));
            if (reflection_enabled()) {
                internalize_term_core(to_app(m->get_arg(0)));
                mk_enode(m);
            }
            add_row_entry<true>(r_id, val, v);
        }
        else {
            theory_var v = internalize_term_core(m);
            add_row_entry<false>(r_id, numeral::minus_one(), v);
        }
    }

    /**
       \brief Internalize a polynomial (+ h t). Return an alias for the monomial, that is,
       a variable v such that v = (+ h t) is a new row in the tableau.
    */
    template<typename Ext>
    theory_var theory_arith<Ext>::internalize_add(app * n) {
        TRACE("add_bug", tout << "n: " << mk_pp(n, get_manager()) << "\n";);
        CTRACE("internalize_add_bug", n->get_num_args() == 2 && n->get_arg(0) == n->get_arg(1), tout << "n: " << mk_pp(n, get_manager()) << "\n";);
        SASSERT(m_util.is_add(n));
        unsigned r_id = mk_row();
        unsigned num_args = n->get_num_args();
        for (unsigned i = 0; i < num_args; i++) {
            internalize_internal_monomial(to_app(n->get_arg(i)), r_id);
        }
        enode * e = mk_enode(n);
        theory_var v = e->get_th_var(get_id());
        if (v == null_theory_var) {
            v = mk_var(e);
            add_row_entry<false>(r_id, numeral::one(), v);
            init_row(r_id);
        }
        else {
            // HACK: n was already internalized by the internalize_internal_monomial or internalize_internal_add call above.
            // This can happen when one of calls invoke (indirectly) mk_axiom.
            // For example, they contain a nested to_int(t) term.
            // TODO: reimplement mk_axiom. The current implementation is flaky. 
            // I should cache the axioms that need to be created. They should only be internalized after we finished internalizing the
            // current atom. Several other theories have similar problems.
            del_row(r_id);
        }
        return v;
    }

    /**
       \brief Internalize a term (* x y z) that does not contain a coefficient (numeral).
    */
    template<typename Ext>
    theory_var theory_arith<Ext>::internalize_mul_core(app * m) {
        TRACE("internalize_mul_core", tout << "internalizing...\n" << mk_pp(m,get_manager()) << "\n";);
        if (!m_util.is_mul(m))
            return internalize_term_core(m);
        for (unsigned i = 0; i < m->get_num_args(); i++) {
            app * arg = to_app(m->get_arg(i));
            SASSERT(!m_util.is_numeral(arg));
            theory_var v = internalize_term_core(arg);
            if (v == null_theory_var) {
                mk_var(mk_enode(arg));
            }
        }
        enode * e    = mk_enode(m);
        theory_var v = e->get_th_var(get_id());
        if (v == null_theory_var) {
            v = mk_var(e);
        }
        return v;
    }

    /**
       \brief Internalize the terms of the form (* c (* t1 ... tn)) and (* t1 ... tn). 
       Return an alias for the term.
    */
    template<typename Ext>
    theory_var theory_arith<Ext>::internalize_mul(app * m) {
        rational _val;
        SASSERT(m_util.is_mul(m));
        if (m_util.is_numeral(m->get_arg(0), _val)) {
            SASSERT(m->get_num_args() == 2);
            numeral val(_val);
            SASSERT(!val.is_one());
            unsigned r_id = mk_row();
            if (reflection_enabled())
                internalize_term_core(to_app(m->get_arg(0)));
            theory_var v = internalize_mul_core(to_app(m->get_arg(1)));
            add_row_entry<true>(r_id, val, v);
            enode * e      = mk_enode(m);
            theory_var s   = mk_var(e);
            add_row_entry<false>(r_id, numeral::one(), s);
            init_row(r_id);
            return s;
        }
        else {
            return internalize_mul_core(m);
        }
    }

    template<typename Ext>
    theory_var theory_arith<Ext>::mk_binary_op(app * n) {
        SASSERT(n->get_num_args() == 2);
        context & ctx     = get_context();
        if (ctx.e_internalized(n))
            return expr2var(n);
        ctx.internalize(n->get_arg(0), false);
        ctx.internalize(n->get_arg(1), false);
        enode * e         = mk_enode(n); 
        return mk_var(e);
    }

    template<typename Ext>
    theory_var theory_arith<Ext>::internalize_div(app * n) {
        theory_var s      = mk_binary_op(n);
        context & ctx     = get_context();
        if (!ctx.relevancy())
            mk_div_axiom(n->get_arg(0), n->get_arg(1));
        return s;
    }

    template<typename Ext>
    theory_var theory_arith<Ext>::internalize_idiv(app * n) {
        theory_var s      = mk_binary_op(n);
        context & ctx     = get_context();
        app * mod         = m_util.mk_mod(n->get_arg(0), n->get_arg(1));
        ctx.internalize(mod, false);
        if (ctx.relevancy())
            ctx.add_relevancy_dependency(n, mod);
        return s;
    }

    template<typename Ext>
    theory_var theory_arith<Ext>::internalize_mod(app * n) {
        TRACE("arith_mod", tout << "internalizing...\n" << mk_pp(n, get_manager()) << "\n";);
        theory_var s      = mk_binary_op(n);
        context & ctx     = get_context();
        if (!ctx.relevancy())
            mk_idiv_mod_axioms(n->get_arg(0), n->get_arg(1));
        return s;
    }

    template<typename Ext>
    theory_var theory_arith<Ext>::internalize_rem(app * n) {
        theory_var s  = mk_binary_op(n);
        context & ctx = get_context();
        if (!ctx.relevancy())
            mk_rem_axiom(n->get_arg(0), n->get_arg(1));
        return s;
    }

    template<typename Ext>
    void theory_arith<Ext>::mk_axiom(expr * ante, expr * conseq) {
        ast_manager & m = get_manager();
        TRACE("arith_axiom", tout << mk_pp(ante, m) << "\n" << mk_pp(conseq, m) << "\n";);
        context & ctx   = get_context();
        simplifier & s  = ctx.get_simplifier();
        expr_ref s_ante(m), s_conseq(m);
        expr* s_conseq_n, * s_ante_n;
        bool negated;
        proof_ref pr(m);

        s(ante, s_ante, pr);
        negated = m.is_not(s_ante, s_ante_n);
        if (negated) s_ante = s_ante_n;
        ctx.internalize(s_ante, false);
        literal l_ante = ctx.get_literal(s_ante);
        if (negated) l_ante.neg();

        s(conseq, s_conseq, pr);
        negated = m.is_not(s_conseq, s_conseq_n);
        if (negated) s_conseq = s_conseq_n;
        ctx.internalize(s_conseq, false);
        literal l_conseq = ctx.get_literal(s_conseq);
        if (negated) l_conseq.neg();

        literal lits[2] = {l_ante, l_conseq};
        ctx.mk_th_axiom(get_id(), 2, lits);
        if (ctx.relevancy()) {
            if (l_ante == false_literal) {
                ctx.mark_as_relevant(l_conseq);
            }
            else {
                // We must mark the antecedent as relevant, otherwise the 
                // core will not propagate it to the theory of arithmetic.
                // In a previous version, we were not doing that.
                // The core was assigning it to true, this assignment was inconsistent with
                // the state of the theory of arithmetic, but the conflict was not detected
                // because it was not propagated to this theory.
                ctx.mark_as_relevant(l_ante);
                ctx.add_rel_watch(~l_ante, s_conseq); // mark consequent as relevant if antecedent is false.
            }
        }
    }

    template<typename Ext>
    void theory_arith<Ext>::mk_div_axiom(expr * p, expr * q) {
        if (!m_util.is_zero(q)) {
            ast_manager & m    = get_manager();
            TRACE("div_axiom_bug", tout << "expanding div_axiom for: " << mk_pp(p, m) << " / " << mk_pp(q, m) << "\n";); 
            expr * div         = m_util.mk_div(p, q);
            expr * zero        = m_util.mk_numeral(rational(0), false);
            expr_ref eqz(m), eq(m);
            eqz                = m.mk_eq(q, zero);
            eq                 = m.mk_eq(m_util.mk_mul(q, div), p);
            TRACE("div_axiom_bug", tout << "eqz: " << mk_pp(eqz, m) << "\neq: " << mk_pp(eq, m) << "\n";);
            mk_axiom(eqz, eq);
        }
    }

    template<typename Ext>
    void theory_arith<Ext>::mk_idiv_mod_axioms(expr * dividend, expr * divisor) {
        if (!m_util.is_zero(divisor)) {
            // if divisor is zero, then idiv and mod are uninterpreted functions.
            ast_manager & m = get_manager();
            expr * div         = m_util.mk_idiv(dividend, divisor);
            expr * mod         = m_util.mk_mod(dividend, divisor);
            expr * zero        = m_util.mk_numeral(rational(0), true);
            expr * abs_divisor = m.mk_ite(m_util.mk_lt(divisor, zero), m_util.mk_sub(zero, divisor), divisor);
            expr_ref eqz(m), eq(m), lower(m), upper(m);
            eqz                = m.mk_eq(divisor, zero);
            eq                 = m.mk_eq(m_util.mk_add(m_util.mk_mul(divisor, div), mod), dividend);
            lower              = m_util.mk_le(zero, mod);
            upper              = m_util.mk_lt(mod, abs_divisor);
            mk_axiom(eqz, eq);
            mk_axiom(eqz, lower);
            mk_axiom(eqz, upper);
            rational k;
            if (m_params.m_arith_enum_const_mod && m_util.is_numeral(divisor, k) && 
                k.is_pos() && k < rational(8)) {
                rational j(0);
#if 1
                literal_buffer lits;
                expr_ref mod_j(m);
                context& ctx = get_context();
                while(j < k) {
                    mod_j = m.mk_eq(mod, m_util.mk_numeral(j, true));
                    ctx.internalize(mod_j, false);
                    literal lit(ctx.get_literal(mod_j));
                    lits.push_back(lit);
                    ctx.mark_as_relevant(lit);
                    j += rational(1);
                }
                ctx.mk_th_axiom(get_id(), lits.size(), lits.begin());
#else
                // performs slightly worse.
                literal_buffer lits;
                expr_ref mod_j(m), div_j(m), num_j(m), n_mod_j(m), n_div_j(m);
                context& ctx = get_context();
                while(j < k) {
                    num_j = m_util.mk_numeral(j, true);
                    mod_j = m.mk_eq(mod, num_j);
                    div_j = m.mk_eq(dividend, m_util.mk_add(m_util.mk_mul(div, divisor), num_j));
                    n_mod_j = m.mk_not(mod_j);
                    n_div_j = m.mk_not(div_j);
                    mk_axiom(n_mod_j, div_j);
                    mk_axiom(n_div_j, mod_j);
                    j += rational(1);
                }
#endif
            }            
        }
    }

    template<typename Ext>
    void theory_arith<Ext>::mk_rem_axiom(expr * dividend, expr * divisor) {
        if (!m_util.is_zero(divisor)) {
            // if divisor is zero, then rem is an uninterpreted function.
            ast_manager & m    = get_manager();
            expr * zero        = m_util.mk_numeral(rational(0), true);
            expr * rem         = m_util.mk_rem(dividend, divisor);
            expr * mod         = m_util.mk_mod(dividend, divisor);
            expr_ref dltz(m), eq1(m), eq2(m);
            dltz               = m_util.mk_lt(divisor, zero);
            eq1                = m.mk_eq(rem, mod);
            eq2                = m.mk_eq(rem, m_util.mk_sub(zero, mod));
            // n < 0 || rem(a,n) = mod(a, n)
            mk_axiom(dltz, eq1);
            dltz               = m.mk_not(dltz);
            // !n < 0 || rem(a,n) = -mod(a, n)
            mk_axiom(dltz, eq2);
        }
    }

    //
    // create the term: s := to_real(to_int(x)) - x
    // add the bounds 0 <= s < 1   
    //
    template<typename Ext>
    void theory_arith<Ext>::mk_to_int_axiom(app * n) {
        SASSERT(m_util.is_to_int(n));
        ast_manager & m    = get_manager();
        expr* x = n->get_arg(0);

        // to_int (to_real x) = x
        if (m_util.is_to_real(x)) {
            mk_axiom(m.mk_false(), m.mk_eq(to_app(x)->get_arg(0), n));
            return;
        }
        expr* to_r = m_util.mk_to_real(n);
        expr_ref lo(m_util.mk_le(to_r, x), m);
        expr_ref hi(m_util.mk_lt(x, m_util.mk_add(to_r, m_util.mk_numeral(rational(1), false))), m);
        mk_axiom(m.mk_false(), lo);
        mk_axiom(m.mk_false(), hi);
    }

    template<typename Ext>
    theory_var theory_arith<Ext>::internalize_to_int(app * n) {
        SASSERT(n->get_num_args() == 1);
        context & ctx     = get_context();
        if (ctx.e_internalized(n))
            return expr2var(n);
        /* theory_var arg = */ internalize_term_core(to_app(n->get_arg(0)));
        enode * e      = mk_enode(n);
        theory_var r   = mk_var(e);
        if (!ctx.relevancy())
            mk_to_int_axiom(n);
        return r;
    }

    //
    // Create the axiom (iff (is_int x) (= x (to_real (to_int x))))
    // 

    template<typename Ext>
    void theory_arith<Ext>::mk_is_int_axiom(app * n) {
        SASSERT(m_util.is_is_int(n));
        ast_manager & m    = get_manager();
        expr* x = n->get_arg(0);
        expr* eq = m.mk_eq(m_util.mk_to_real(m_util.mk_to_int(x)), x);
        mk_axiom(m.mk_not(n), eq);
        mk_axiom(m.mk_not(eq), n);
    }

    template<typename Ext>
    void theory_arith<Ext>::internalize_is_int(app * n) {
        SASSERT(n->get_num_args() == 1);
        context & ctx     = get_context();
        if (ctx.b_internalized(n))
            return;
        /* theory_var arg = */ internalize_term_core(to_app(n->get_arg(0)));
        enode * e      = mk_enode(n);
        /* theory_var r   = */ mk_var(e);
        if (!ctx.relevancy())
            mk_is_int_axiom(n);
    }


    // create the row: r - arg = 0
    template<typename Ext>
    theory_var theory_arith<Ext>::internalize_to_real(app * n) {
        SASSERT(n->get_num_args() == 1);
        context & ctx     = get_context();
        if (ctx.e_internalized(n))
            return expr2var(n);
        TRACE("to_real_bug", tout << "to-real\n" << mk_ismt2_pp(n, get_manager()) << "\n";);
        theory_var arg = internalize_term_core(to_app(n->get_arg(0)));
        // n may be internalized by the call above if n is of the form (to_real (to_int t))
        // The internalizer for (to_int t) will create (to_real (to_int t)) and internalize it.
        // This is a recurrent bug in Z3. TODO: I should create a queue of axioms that need to be asserted.
        // This queue is processes only after we finish the internalization of the current assertion.
        if (ctx.e_internalized(n))
            return expr2var(n);
        enode * e      = mk_enode(n);
        theory_var r   = mk_var(e);
        unsigned r_id = mk_row();
        add_row_entry<true>(r_id, numeral(1), arg);
        add_row_entry<false>(r_id, numeral(1), r);
        init_row(r_id);
        return r;
    }

    template<typename Ext>
    theory_var theory_arith<Ext>::internalize_numeral(app * n) {
        rational _val;
        context & ctx = get_context();
        bool flag = m_util.is_numeral(n, _val);
        numeral val(_val);
        SASSERT(flag);
        SASSERT(!ctx.e_internalized(n));
        enode * e    = mk_enode(n);
        // internalizer is marking enodes as interpreted whenever the associated ast is a value and a constant.
        // e->mark_as_interpreted();
        theory_var v = mk_var(e);
        inf_numeral ival(val);
        bound *    l = alloc(bound, v, ival, B_LOWER, false);
        bound *    u = alloc(bound, v, ival, B_UPPER, false);
        set_bound(l, false);
        set_bound(u, true);
        m_bounds_to_delete.push_back(l);
        m_bounds_to_delete.push_back(u);
        m_value[v]   = ival;
        return v;
    }

    /**
       \brief Internalize the given term and return an alias for it.
       Return null_theory_var if the term was not implemented by the theory yet.
    */
    template<typename Ext>
    theory_var theory_arith<Ext>::internalize_term_core(app * n) {
        TRACE("arith_internalize_detail", tout << "internalize_term_core:\n" << mk_pp(n, get_manager()) << "\n";);
        context & ctx = get_context();
        if (ctx.e_internalized(n)) {
            enode * e    = ctx.get_enode(n);
            if (is_attached_to_var(e))
                return e->get_th_var(get_id());
        }

        SASSERT(!m_util.is_sub(n));
        SASSERT(!m_util.is_uminus(n));
        
        if (m_util.is_add(n))
            return internalize_add(n);
        else if (m_util.is_mul(n))
            return internalize_mul(n);
        else if (m_util.is_div(n))
            return internalize_div(n);
        else if (m_util.is_idiv(n))
            return internalize_idiv(n);
        else if (m_util.is_mod(n)) 
            return internalize_mod(n);
        else if (m_util.is_rem(n)) 
            return internalize_rem(n);
        else if (m_util.is_to_real(n))
            return internalize_to_real(n);
        else if (m_util.is_to_int(n))
            return internalize_to_int(n);
        else if (m_util.is_numeral(n))
            return internalize_numeral(n);
        if (m_util.is_power(n)) {
            // unsupported
            found_unsupported_op(n);
            return mk_binary_op(n);
        }
        if (m_util.is_irrational_algebraic_numeral(n)) {
            // unsupported
            found_unsupported_op(n);
            enode * e = mk_enode(n);
            return mk_var(e);
        }
        else {
            TRACE("arith_internalize_detail", tout << "before:\n" << mk_pp(n, get_manager()) << "\n";);
            if (!ctx.e_internalized(n))
                ctx.internalize(n, false);
            TRACE("arith_internalize_detail", tout << "after:\n" << mk_pp(n, get_manager()) << "\n";);
            enode * e    = ctx.get_enode(n);
            if (!is_attached_to_var(e))
                return mk_var(e);
            else
                return e->get_th_var(get_id());
        }
    }

    /**
       \brief Create a new empty row. Return the new row id.
    */
    template<typename Ext>
    unsigned theory_arith<Ext>::mk_row() {
        unsigned r;
        if (m_dead_rows.empty()) {
            r = m_rows.size();
            m_rows.push_back(row());
        }
        else {
            r = m_dead_rows.back();
            m_dead_rows.pop_back();
        }
        m_in_to_check.assure_domain(r);
        SASSERT(m_rows[r].size() == 0);
        SASSERT(m_rows[r].num_entries() == 0);
        return r;
    }

    /**
       \brief Initialize a new row, the last monomial is going to be the owner of the row.
       The last monomial must have coeff 1.
    */
    template<typename Ext>
    void theory_arith<Ext>::init_row(unsigned r_id) {
        row & r = m_rows[r_id];
        SASSERT(r.m_first_free_idx == -1);
        SASSERT(r.size() != 0);
        SASSERT(r.size() == r.num_entries());
        SASSERT(r[r.size() - 1].m_coeff.is_one());
        theory_var s = r[r.size() - 1].m_var;
        r.m_base_var = s;
        set_var_row(s, r_id);
        TRACE("init_row_bug", tout << "before:\n"; display_row_info(tout, r););
        if (lazy_pivoting_lvl() > 2) {
            set_var_kind(s, QUASI_BASE);
            normalize_quasi_base_row(r_id);
            SASSERT(!has_var_kind(get_var_row(s), QUASI_BASE));
        }
        else {
            normalize_base_row(r_id);
            SASSERT(get_var_kind(s) == BASE);
            SASSERT(!has_var_kind(get_var_row(s), BASE));
        }
        TRACE("init_row_bug", tout << "after:\n"; display_row_info(tout, r););
        if (propagation_mode() != BP_NONE)
            mark_row_for_bound_prop(r_id);
        SASSERT(r.is_coeff_of(s, numeral::one()));
        SASSERT(wf_row(r_id));
    }

    /**
       \brief Collect variables in the given row that have the given kind,
       but a different from the row main var (i.e., var that owns the row).
       
       The inv of the coefficients is also stored in result
    */
    template<typename Ext>
    void theory_arith<Ext>::collect_vars(unsigned r_id, var_kind k, buffer<linear_monomial> & result) {
        row & r         = m_rows[r_id];
        theory_var base = r.m_base_var;
        typename vector<row_entry>::const_iterator it  = r.begin_entries();
        typename vector<row_entry>::const_iterator end = r.end_entries();
        unsigned idx = 0;
        for (; it != end; ++it, ++idx) {
            if (!it->is_dead() && get_var_kind(it->m_var) == k && it->m_var != base) {
                numeral c = it->m_coeff;
                c.neg();
                result.push_back(linear_monomial(c, it->m_var));
            }
        }
    }

    /**
       \brief Normalize row as a quasi base row, it does not contain quasi-base 
       variables different from r.m_base_var.
    */
    template<typename Ext>
    void theory_arith<Ext>::normalize_quasi_base_row(unsigned r_id) {
        buffer<linear_monomial> to_add;
        collect_vars(r_id, QUASI_BASE, to_add);
        add_rows(r_id, to_add.size(), to_add.c_ptr());
        SASSERT(!has_var_kind(r_id, QUASI_BASE));
    }

    /**
       \brief Convert a quasi-base row into a base row.
    */
    template<typename Ext>
    void theory_arith<Ext>::quasi_base_row2base_row(unsigned r_id) {
        TRACE("quasi_base_row2base_row", tout << "quasi_base_row2base_row...\n";);
        buffer<linear_monomial> to_add;
        collect_vars(r_id, BASE, to_add);
        TRACE("quasi_base_bug_detail",
              display_row_info(tout, r_id);
              for (unsigned i = 0; i < to_add.size(); i++) {
                  theory_var v = to_add[i].m_var;
                  SASSERT(is_base(v));
                  SASSERT(!has_var_kind(get_var_row(v), BASE));
                  tout << "coeff: " << to_add[i].m_coeff << ", var: #" << get_enode(v)->get_owner_id() << "\n";
                  display_row_info(tout, get_var_row(v));
                  tout << "\n";
              });
        add_rows(r_id, to_add.size(), to_add.c_ptr());
        theory_var s = m_rows[r_id].get_base_var();
        set_var_kind(s, BASE);
        inf_numeral tmp;
        if (get_implied_old_value(s, tmp)) {
            // This code is necessary because of the method
            // restore_assignment.  That is, the invariant
            // valid_row_assignment() could be invalidated when
            // restore_assignment is executed.
            //
            // Remark: The method restore_assignment will restore the
            // old value of variables, and the value of s should be
            // compatible with them.
            //
            // For example, consider the following scenario:
            //
            // 1) s is a quasi-base var, s depends on x, and value of x is v0
            // 
            // 2) x is updated to v1, but the update does not affect s (s is a quasi-base var).
            //
            // 3) quasi_base_row2base_row is executed, and we compute the value of s using
            // the current value of x (v1).
            //
            // 4) a conflict is detected, and the value of x is restored to v0.
            //
            // 5) if this branch is deleted, the row owned by s will not satisfy
            // valid_row_assignment.
            // 
            m_value[s] = tmp;
            SASSERT(!m_in_update_trail_stack.contains(s));
            save_value(s);
        }
        m_value[s]   = get_implied_value(s);
        TRACE("valid_row_assignment_bug", display_row_info(tout, r_id););
        SASSERT(!has_var_kind(r_id, BASE));
        SASSERT(!has_var_kind(r_id, QUASI_BASE));
        SASSERT(valid_row_assignment(m_rows[r_id]));
    }

    /**
       \brief Normalize row as a base row. A base row does not contain quasi-base and base
       variables different from r.m_base_var.
    */
    template<typename Ext>
    void theory_arith<Ext>::normalize_base_row(unsigned r_id) {
        if (lazy_pivoting_lvl() > 0)
            normalize_quasi_base_row(r_id);
        quasi_base_row2base_row(r_id);
    }

    template<typename Ext>
    void theory_arith<Ext>::mk_clause(literal l1, literal l2, unsigned num_params, parameter * params) {
        get_context().mk_th_axiom(get_id(), l1, l2, num_params, params);
    }

    template<typename Ext>
    void theory_arith<Ext>::mk_clause(literal l1, literal l2, literal l3, unsigned num_params, parameter * params) {
        get_context().mk_th_axiom(get_id(), l1, l2, l3, num_params, params);
    }

    template<typename Ext>
    void theory_arith<Ext>::mk_bound_axioms(atom * a1) {
        theory_var v = a1->get_var();
        atoms & occs = m_var_occs[v];
        if (!get_context().is_searching()) {
            //
            // NB. We make an assumption that user push calls propagation 
            // before internal scopes are pushed. This flushes all newly 
            // asserted atoms into the right context.
            //
            m_new_atoms.push_back(a1);
            return;
        }
<<<<<<< HEAD
        inf_numeral const & k1(a1->get_k());
=======
        numeral const & k1(a1->get_k());
>>>>>>> 4995ce1f
        atom_kind kind1 = a1->get_atom_kind();
        TRACE("mk_bound_axioms", tout << "making bound axioms for v" << v << " " << kind1 << " " << k1 << "\n";);
        typename atoms::iterator it  = occs.begin();
        typename atoms::iterator end = occs.end();

        typename atoms::iterator lo_inf = end, lo_sup = end;
        typename atoms::iterator hi_inf = end, hi_sup = end;
        for (; it != end; ++it) {
            atom * a2 = *it;            
<<<<<<< HEAD
            inf_numeral const & k2(a2->get_k());
=======
            numeral const & k2(a2->get_k());
>>>>>>> 4995ce1f
            atom_kind kind2 = a2->get_atom_kind();
            SASSERT(k1 != k2 || kind1 != kind2);
            if (kind2 == A_LOWER) {
                if (k2 < k1) {
                    if (lo_inf == end || k2 > (*lo_inf)->get_k()) {
                        lo_inf = it;
                    }
                }
                else if (lo_sup == end || k2 < (*lo_sup)->get_k()) {
                    lo_sup = it;
                }
            }
            else if (k2 < k1) {
                if (hi_inf == end || k2 > (*hi_inf)->get_k()) {
                    hi_inf = it;
                }
            }
            else if (hi_sup == end || k2 < (*hi_sup)->get_k()) {
                hi_sup = it;
            }
        }        
        if (lo_inf != end) mk_bound_axiom(a1, *lo_inf);
        if (lo_sup != end) mk_bound_axiom(a1, *lo_sup);
        if (hi_inf != end) mk_bound_axiom(a1, *hi_inf);
        if (hi_sup != end) mk_bound_axiom(a1, *hi_sup);
    }

    template<typename Ext>
    void theory_arith<Ext>::mk_bound_axiom(atom* a1, atom* a2) {
        theory_var v = a1->get_var();
        literal   l1(a1->get_bool_var()); 
        literal   l2(a2->get_bool_var()); 
<<<<<<< HEAD
        inf_numeral const & k1(a1->get_k());
        inf_numeral const & k2(a2->get_k());
=======
        numeral const & k1(a1->get_k());
        numeral const & k2(a2->get_k());
>>>>>>> 4995ce1f
        atom_kind kind1 = a1->get_atom_kind();
        atom_kind kind2 = a2->get_atom_kind();
        bool v_is_int = is_int(v);
        SASSERT(v == a2->get_var());
        SASSERT(k1 != k2 || kind1 != kind2);
        parameter coeffs[3] = { parameter(symbol("farkas")), 
                                parameter(rational(1)), parameter(rational(1)) };

<<<<<<< HEAD
        //std::cout << "v" << v << " " << ((kind1==A_LOWER)?"<= ":">= ") << k1 << "\t    ";
        //std::cout << "v" << v << " " << ((kind2==A_LOWER)?"<= ":">= ") << k2 << "\n";

=======
>>>>>>> 4995ce1f
        if (kind1 == A_LOWER) {
            if (kind2 == A_LOWER) {
                if (k2 <= k1) {
                    mk_clause(~l1, l2, 3, coeffs);
                }
                else {
                    mk_clause(l1, ~l2, 3, coeffs);
                }
            }
            else if (k1 <= k2) {
                // k1 <= k2, k1 <= x or x <= k2
                mk_clause(l1, l2, 3, coeffs);
            }
            else {
                // k1 > hi_inf, k1 <= x => ~(x <= hi_inf)
                mk_clause(~l1, ~l2, 3, coeffs);
<<<<<<< HEAD
                if (v_is_int && k1 == k2 + inf_numeral(1)) {
=======
                if (v_is_int && k1 == k2 + numeral(1)) {
>>>>>>> 4995ce1f
                    // k1 <= x or x <= k1-1
                    mk_clause(l1, l2, 3, coeffs);
                }
            }
        }
        else if (kind2 == A_LOWER) {
            if (k1 >= k2) {
                // k1 >= lo_inf, k1 >= x or lo_inf <= x
                mk_clause(l1, l2, 3, coeffs);
            }
            else {
                // k1 < k2, k2 <= x => ~(x <= k1)
                mk_clause(~l1, ~l2, 3, coeffs); 
<<<<<<< HEAD
                if (v_is_int && k1 == k2 - inf_numeral(1)) {
=======
                if (v_is_int && k1 == k2 - numeral(1)) {
>>>>>>> 4995ce1f
                    // x <= k1 or k1+l <= x
                    mk_clause(l1, l2, 3, coeffs);
                }

            }
        }
        else {
            // kind1 == A_UPPER, kind2 == A_UPPER
            if (k1 >= k2) {
                // k1 >= k2, x <= k2 => x <= k1
                mk_clause(l1, ~l2, 3, coeffs);
            }
            else {
                // k1 <= hi_sup , x <= k1 =>  x <= hi_sup
                mk_clause(~l1, l2, 3, coeffs);
            }
        }        
    }

    template<typename Ext>
    void theory_arith<Ext>::flush_bound_axioms() {
        while (!m_new_atoms.empty()) {
            ptr_vector<atom> atoms;            
            atoms.push_back(m_new_atoms.back());
            m_new_atoms.pop_back();
            theory_var v = atoms.back()->get_var();
            for (unsigned i = 0; i < m_new_atoms.size(); ++i) {
                if (m_new_atoms[i]->get_var() == v) {
                    atoms.push_back(m_new_atoms[i]);
                    m_new_atoms[i] = m_new_atoms.back();
                    m_new_atoms.pop_back();
                    --i;
                }
            }            
            ptr_vector<atom> occs(m_var_occs[v]);

            std::sort(atoms.begin(), atoms.end(), compare_atoms());
            std::sort(occs.begin(), occs.end(), compare_atoms());

            typename atoms::iterator begin1 = occs.begin();
            typename atoms::iterator begin2 = occs.begin();
            typename atoms::iterator end = occs.end();
            begin1 = first(A_LOWER, begin1, end);
            begin2 = first(A_UPPER, begin2, end);

            typename atoms::iterator lo_inf = begin1, lo_sup = begin1;
            typename atoms::iterator hi_inf = begin2, hi_sup = begin2;
            typename atoms::iterator lo_inf1 = begin1, lo_sup1 = begin1;
            typename atoms::iterator hi_inf1 = begin2, hi_sup1 = begin2;
            bool flo_inf, fhi_inf, flo_sup, fhi_sup;
<<<<<<< HEAD
   //         std::cout << atoms.size() << "\n";
=======
>>>>>>> 4995ce1f
            ptr_addr_hashtable<atom> visited;
            for (unsigned i = 0; i < atoms.size(); ++i) {
                atom* a1 = atoms[i];
                lo_inf1 = next_inf(a1, A_LOWER, lo_inf, end, flo_inf);
                hi_inf1 = next_inf(a1, A_UPPER, hi_inf, end, fhi_inf);
                lo_sup1 = next_sup(a1, A_LOWER, lo_sup, end, flo_sup);
                hi_sup1 = next_sup(a1, A_UPPER, hi_sup, end, fhi_sup);
<<<<<<< HEAD
//                std::cout << "v" << a1->get_var() << ((a1->get_atom_kind()==A_LOWER)?" <= ":" >= ") << a1->get_k() << "\n";
 //               std::cout << (lo_inf1 != end) << " " << (lo_sup1 != end) << " " << (hi_inf1 != end) << " " << (hi_sup1 != end) << "\n";
=======
>>>>>>> 4995ce1f
                if (lo_inf1 != end) lo_inf = lo_inf1; 
                if (lo_sup1 != end) lo_sup = lo_sup1; 
                if (hi_inf1 != end) hi_inf = hi_inf1; 
                if (hi_sup1 != end) hi_sup = hi_sup1; 
                if (!flo_inf) lo_inf = end;
                if (!fhi_inf) hi_inf = end;
                if (!flo_sup) lo_sup = end;
                if (!fhi_sup) hi_sup = end;
                visited.insert(a1);
                if (lo_inf1 != end && lo_inf != end && !visited.contains(*lo_inf)) mk_bound_axiom(a1, *lo_inf);
                if (lo_sup1 != end && lo_sup != end && !visited.contains(*lo_sup)) mk_bound_axiom(a1, *lo_sup);
                if (hi_inf1 != end && hi_inf != end && !visited.contains(*hi_inf)) mk_bound_axiom(a1, *hi_inf);
                if (hi_sup1 != end && hi_sup != end && !visited.contains(*hi_sup)) mk_bound_axiom(a1, *hi_sup);
            }                            
        }
    }

    template<typename Ext>
    typename theory_arith<Ext>::atoms::iterator 
    theory_arith<Ext>::first(
        atom_kind kind, 
        typename atoms::iterator it, 
        typename atoms::iterator end) {
        for (; it != end; ++it) {
            atom* a = *it;
            if (a->get_atom_kind() == kind) return it;
        }
        return end;
    }

    template<typename Ext>
    typename theory_arith<Ext>::atoms::iterator 
    theory_arith<Ext>::next_inf(
        atom* a1, 
        atom_kind kind, 
        typename atoms::iterator it, 
        typename atoms::iterator end,
        bool& found_compatible) {
<<<<<<< HEAD
        inf_numeral const & k1(a1->get_k());
=======
        numeral const & k1(a1->get_k());
>>>>>>> 4995ce1f
        typename atoms::iterator result = end;
        found_compatible = false;
        for (; it != end; ++it) {
            atom * a2 = *it;            
            if (a1 == a2) continue;
            if (a2->get_atom_kind() != kind) continue;
<<<<<<< HEAD
            inf_numeral const & k2(a2->get_k());
=======
            numeral const & k2(a2->get_k());
>>>>>>> 4995ce1f
            found_compatible = true;
            if (k2 <= k1) {
                result = it;
            }
            else {
                break;
            }
        }
        return result;
    }

    template<typename Ext>
    typename theory_arith<Ext>::atoms::iterator 
    theory_arith<Ext>::next_sup(
        atom* a1, 
        atom_kind kind, 
        typename atoms::iterator it, 
        typename atoms::iterator end,
        bool& found_compatible) {
<<<<<<< HEAD
        inf_numeral const & k1(a1->get_k());
=======
        numeral const & k1(a1->get_k());
>>>>>>> 4995ce1f
        found_compatible = false;
        for (; it != end; ++it) {
            atom * a2 = *it;            
            if (a1 == a2) continue;
            if (a2->get_atom_kind() != kind) continue;
<<<<<<< HEAD
            inf_numeral const & k2(a2->get_k());
=======
            numeral const & k2(a2->get_k());
>>>>>>> 4995ce1f
            found_compatible = true;
            if (k1 < k2) {
                return it;
            }
        }
        return end;
    }


    template<typename Ext>
    bool theory_arith<Ext>::internalize_atom(app * n, bool gate_ctx) {
        TRACE("arith_internalize", tout << "internalising atom:\n" << mk_pp(n, this->get_manager()) << "\n";);
        context & ctx = get_context();
        SASSERT(m_util.is_le(n) || m_util.is_ge(n) || m_util.is_is_int(n));
        SASSERT(!ctx.b_internalized(n));
        atom_kind kind;

        if (m_util.is_is_int(n)) {
            internalize_is_int(n);
            if (ctx.b_internalized(n)) {
                TRACE("arith_internalize", tout << "term was re-internalized: #" << n->get_id() << "\n";);
                return true;
            }
            bool_var bv    = ctx.mk_bool_var(n);
            ctx.set_var_theory(bv, get_id());
            return true;
        }
        if (m_util.is_le(n))
            kind = A_UPPER;
        else
            kind = A_LOWER;
        app * lhs      = to_app(n->get_arg(0));
        app * rhs      = to_app(n->get_arg(1));
        SASSERT(m_util.is_numeral(rhs));
        theory_var v   = internalize_term_core(lhs);
        if (v == null_theory_var) {
            TRACE("arith_internalize", tout << "failed to internalize: #" << n->get_id() << "\n";);
            return false;
        }
        if (ctx.b_internalized(n)) {
            TRACE("arith_internalize", tout << "term was re-internalized: #" << n->get_id() << "\n";);
            return true;
        }
        bool_var bv    = ctx.mk_bool_var(n);
        ctx.set_var_theory(bv, get_id());
        rational _k;
        VERIFY(m_util.is_numeral(rhs, _k));
<<<<<<< HEAD
        inf_numeral   k(_k);
=======
        numeral   k(_k);
>>>>>>> 4995ce1f
        atom * a = alloc(atom, bv, v, k, kind);
        mk_bound_axioms(a);
        m_unassigned_atoms[v]++;
        atoms & occs   = m_var_occs[v];
        occs.push_back(a);
        m_atoms.push_back(a);
        insert_bv2a(bv, a);
        TRACE("arith_internalize", tout << "succeeded... v: " << v << " " << kind << " " << k << "\n";);
        return true;
    }

    template<typename Ext>
    bool theory_arith<Ext>::internalize_term(app * term) {
        TRACE("arith_internalize", tout << "internalising term:\n" << mk_pp(term, this->get_manager()) << "\n";);
        theory_var v = internalize_term_core(term);
        TRACE("arith_internalize", tout << "theory_var: " << v << "\n";);
        return v != null_theory_var;
    }

    template<typename Ext>
    void theory_arith<Ext>::internalize_eq_eh(app * atom, bool_var v) {
        if (m_params.m_arith_eager_eq_axioms) {
            context & ctx  = get_context();
            app * lhs      = to_app(atom->get_arg(0));
            app * rhs      = to_app(atom->get_arg(1));
            enode * n1 = ctx.get_enode(lhs);
            enode * n2 = ctx.get_enode(rhs);
            // The expression atom may be a theory axiom. In this case, it may not be in simplified form.
            // So, an atom such as (= a a) may occur. The procedure mk_axioms, expects n1 != n2. 
            // So, we should check it. It doesn't make sense to create an axiom for (= a a) in the arith_eq_adapter.
            if (n1->get_th_var(get_id()) != null_theory_var &&
                n2->get_th_var(get_id()) != null_theory_var &&
                n1 != n2) {
                TRACE("mk_axioms_bug", tout << mk_bounded_pp(atom, get_manager(), 5) << "\n";);
                m_arith_eq_adapter.mk_axioms(n1, n2);
            }
        }
    }

    template<typename Ext>
    void theory_arith<Ext>::apply_sort_cnstr(enode * n, sort * s) {
        // do nothing...
    }
    
    template<typename Ext>
    void theory_arith<Ext>::assign_eh(bool_var v, bool is_true) {
        TRACE("arith", tout << "v" << v << " " << is_true << "\n";);
        atom * a = get_bv2a(v);
        if (!a) return;
        SASSERT(get_context().get_assignment(a->get_bool_var()) != l_undef);
        SASSERT((get_context().get_assignment(a->get_bool_var()) == l_true) == is_true);
        a->assign_eh(is_true, get_epsilon(a->get_var()));
        m_asserted_bounds.push_back(a);
    }

    template<typename Ext>
    void theory_arith<Ext>::relevant_eh(app * n) {
        TRACE("arith_relevant_eh", tout << "relevant_eh: " << mk_pp(n, get_manager()) << "\n";);
        if (m_util.is_mod(n)) 
            mk_idiv_mod_axioms(n->get_arg(0), n->get_arg(1));
        else if (m_util.is_rem(n))
            mk_rem_axiom(n->get_arg(0), n->get_arg(1));
        else if (m_util.is_div(n)) 
            mk_div_axiom(n->get_arg(0), n->get_arg(1));
        else if (m_util.is_to_int(n)) 
            mk_to_int_axiom(n);
        else if (m_util.is_is_int(n))
            mk_is_int_axiom(n);
    }

    template<typename Ext>
    void theory_arith<Ext>::new_eq_eh(theory_var v1, theory_var v2) {
        TRACE("arith_new_eq_eh", tout << "#" << get_enode(v1)->get_owner_id() << " = #" << get_enode(v2)->get_owner_id() << "\n";);
        TRACE("arith_new_eq_eh_detail", tout << mk_pp(get_enode(v1)->get_owner(), get_manager()) << "\n" << 
              mk_pp(get_enode(v2)->get_owner(), get_manager()) << "\n";);

        enode * n1 = get_enode(v1);
                
        if (!m_util.is_int(n1->get_owner()) && 
            !m_util.is_real(n1->get_owner())) {
            return;
        }
        if (m_params.m_arith_eq_bounds) {  
            enode * n2 = get_enode(v2);
            SASSERT(n1->get_root() == n2->get_root());
            if (m_util.is_numeral(n1->get_owner())) {
                std::swap(v1, v2);
                std::swap(n1, n2);
            }
            rational k;
            bound * b1 = 0;
            bound * b2 = 0;
            if (m_util.is_numeral(n2->get_owner(), k)) {
                inf_numeral val(k);
                b1 = alloc(eq_bound, v1, val, B_LOWER, n1, n2);
                b2 = alloc(eq_bound, v1, val, B_UPPER, n1, n2);
            }
            else {
                if (n1->get_owner_id() > n2->get_owner_id())
                    std::swap(n1, n2);
                sort * st       = get_manager().get_sort(n1->get_owner());
                app * minus_one = m_util.mk_numeral(rational::minus_one(), st);
                app * s         = m_util.mk_add(n1->get_owner(), m_util.mk_mul(minus_one, n2->get_owner()));
                context & ctx   = get_context();
                ctx.internalize(s, false);
                enode * e_s     = ctx.get_enode(s);
                ctx.mark_as_relevant(e_s);
                SASSERT(is_attached_to_var(e_s));
                theory_var v_s  = e_s->get_th_var(get_id());
                b1 = alloc(eq_bound, v_s, inf_numeral::zero(), B_LOWER, n1, n2);
                b2 = alloc(eq_bound, v_s, inf_numeral::zero(), B_UPPER, n1, n2);
            }
            m_bounds_to_delete.push_back(b1);
            m_bounds_to_delete.push_back(b2);
            m_asserted_bounds.push_back(b1);
            m_asserted_bounds.push_back(b2);
        }
        else {
            m_arith_eq_adapter.new_eq_eh(v1, v2);
        }
    }

    template<typename Ext>
    bool theory_arith<Ext>::use_diseqs() const {
        return true;
    }

    template<typename Ext>
    void theory_arith<Ext>::new_diseq_eh(theory_var v1, theory_var v2) {
        TRACE("arith_new_diseq_eh", tout << mk_bounded_pp(get_enode(v1)->get_owner(), get_manager()) << "\n" << 
              mk_bounded_pp(get_enode(v2)->get_owner(), get_manager()) << "\n";);
        m_stats.m_assert_diseq++;
        m_arith_eq_adapter.new_diseq_eh(v1, v2);
    }

    template<typename Ext>
    void theory_arith<Ext>::restart_eh() {
        m_arith_eq_adapter.restart_eh();
    }

    template<typename Ext>
    void theory_arith<Ext>::init_search_eh() {
        TRACE("arith_init_search", display(tout););
        m_num_conflicts      = 0;
        m_branch_cut_counter = 0;
        m_eager_gcd          = m_params.m_arith_eager_gcd;
        if (lazy_pivoting_lvl() == 1)
            elim_quasi_base_rows();
        move_unconstrained_to_base();
        m_arith_eq_adapter.init_search_eh();
        m_final_check_idx    = 0;
        m_nl_gb_exhausted    = false;
        m_nl_strategy_idx    = 0;
    }

    template<typename Ext>
    final_check_status theory_arith<Ext>::final_check_core() {
        unsigned old_idx = m_final_check_idx;
        final_check_status result = FC_DONE;
        final_check_status ok;
        do {
            TRACE("final_check_arith", tout << "m_final_check_idx: " << m_final_check_idx << ", result: " << result << "\n";);
            switch (m_final_check_idx) {
            case 0:
                ok = check_int_feasibility();
                TRACE("final_check_arith", tout << "check_int_feasibility(), ok: " << ok << "\n";);
                break;
            case 1:
                if (assume_eqs_core())
                    ok = FC_CONTINUE;
                else
                    ok = FC_DONE;
                TRACE("final_check_arith", tout << "assume_eqs(), ok: " << ok << "\n";);
                break;
            default:
                ok = process_non_linear();
                TRACE("final_check_arith", tout << "non_linear(), ok: " << ok << "\n";);
                break;
            }
            m_final_check_idx = (m_final_check_idx + 1) % 3;
            switch (ok) {
            case FC_DONE:
                break;
            case FC_GIVEUP:
                result = FC_GIVEUP;
                break;
            case FC_CONTINUE:
                TRACE("final_check_arith", tout << "continue arith...\n";);
                return FC_CONTINUE;
            }
        }
        while (m_final_check_idx != old_idx);
        if (result == FC_DONE && m_found_unsupported_op)
            result = FC_GIVEUP;
        return result;
    }

    template<typename Ext>
    final_check_status theory_arith<Ext>::final_check_eh() {
        TRACE("arith_eq_adapter_info", m_arith_eq_adapter.display_already_processed(tout););
        TRACE("arith_final_check", display(tout););
#if 0
        if (true /*m_params.m_smtlib_dump_lemmas*/) {
            literal_buffer tmp;

            for (unsigned i = 0; i < m_asserted_qhead; i++) {
                bound * b = m_asserted_bounds[i];
                if (b->is_atom()) {
                    atom* a = static_cast<atom*>(b);
                    bool_var bv = a->get_bool_var();
                    lbool is_true = get_context().get_assignment(bv);
                    if (is_true == l_true) {
                        tmp.push_back(literal(bv));
                    }
                    else if (is_true == l_false) {
                        tmp.push_back(~literal(bv));
                    }                    
                }
            }
                       
            get_context().display_lemma_as_smt_problem(tmp.size(), tmp.c_ptr(), false_literal, "QF_LIA");
        }
#endif

        if (!propagate_core()) 
            return FC_CONTINUE; 
        if (delayed_assume_eqs())
            return FC_CONTINUE;
        get_context().push_trail(value_trail<context, unsigned>(m_final_check_idx));
        m_liberal_final_check = true;
        m_changed_assignment  = false;
        final_check_status result = final_check_core();
        if (result != FC_DONE)
            return result;
        if (!m_changed_assignment)
            return FC_DONE;
        m_liberal_final_check = false;
        m_changed_assignment  = false;
        result = final_check_core();
        TRACE("final_check_arith", tout << "result: " << result << "\n";);
        return result;
    }
    
    template<typename Ext>
    bool theory_arith<Ext>::can_propagate() {
        return process_atoms() && m_asserted_qhead < m_asserted_bounds.size();
    }
    
    template<typename Ext>
    void theory_arith<Ext>::propagate() {
        TRACE("arith_propagate", tout << "propagate\n"; display(tout););
        if (!process_atoms())
            return;
        propagate_core();
    }

    template<typename Ext>
    bool theory_arith<Ext>::propagate_core() {
        CASSERT("arith", wf_rows());
        CASSERT("arith", wf_columns());
        CASSERT("arith", valid_row_assignment());
        
        flush_bound_axioms();
        propagate_linear_monomials();
        while (m_asserted_qhead < m_asserted_bounds.size()) {
            bound * b = m_asserted_bounds[m_asserted_qhead];
            m_asserted_qhead++;
            if (!assert_bound(b)) {
                failed();
                return false; 
            }
        }
        if (!make_feasible()) {
            failed();
            return false;
        }
        CASSERT("arith", satisfy_bounds());
        discard_update_trail();

        SASSERT(m_update_trail_stack.empty());

        propagate_bounds();
        SASSERT(m_asserted_qhead == m_asserted_bounds.size());
        SASSERT(m_update_trail_stack.empty());

        CASSERT("arith", wf_rows());
        CASSERT("arith", wf_columns());
        CASSERT("arith", valid_row_assignment());
        CASSERT("arith", satisfy_bounds());
        return true;
    }
    
    template<typename Ext>
    void theory_arith<Ext>::failed() {
        restore_assignment();
        m_to_patch.reset();
        m_to_check.reset();
        m_in_to_check.reset();
    } 
    
    template<typename Ext>
    void theory_arith<Ext>::flush_eh() {
        std::for_each(m_atoms.begin(), m_atoms.end(), delete_proc<atom>());
        m_atoms.reset();
        std::for_each(m_bounds_to_delete.begin(), m_bounds_to_delete.end(), delete_proc<bound>());
        m_bounds_to_delete.reset();
    }
    
    template<typename Ext>
    void theory_arith<Ext>::reset_eh() {
        m_stats.reset();
        m_rows                   .reset();
        m_arith_eq_adapter       .reset_eh();
        m_dead_rows              .reset();
        m_columns                .reset();
        m_data                   .reset();
        m_value                  .reset();
        m_old_value              .reset();
        m_bounds[0]              .reset();
        m_bounds[1]              .reset();
        m_var_occs               .reset();
        m_unassigned_atoms       .reset();
        m_bool_var2atom          .reset();
        m_var_pos                .reset();
        std::for_each(m_atoms.begin(), m_atoms.end(), delete_proc<atom>());
        m_atoms                  .reset();
        std::for_each(m_bounds_to_delete.begin(), m_bounds_to_delete.end(), delete_proc<bound>());
        m_bounds_to_delete.reset();
        m_asserted_bounds        .reset();
        m_asserted_qhead         = 0;
        m_to_patch               .reset();
        m_left_basis             .reset();
        m_blands_rule            = false;
        m_update_trail_stack     .reset();
        m_in_update_trail_stack  .reset();
        m_to_check               .reset();
        m_in_to_check            .reset();
        m_num_conflicts          = 0;
        m_bound_trail            .reset();
        m_unassigned_atoms_trail .reset();
        m_scopes                 .reset();
        m_nl_monomials           .reset();
        m_nl_propagated          .reset();
        m_nl_rounds              = 0;
        m_nl_gb_exhausted        = false;
        m_nl_strategy_idx        = 0;
        theory::reset_eh();
    }

    template<typename Ext>
    bool theory_arith<Ext>::validate_eq_in_model(theory_var v1, theory_var v2, bool is_true) const {
        return true;
    }

    /**
       \brief Compute the value of a base or quasi-base variable using
       the value of the dependent variables.
    */
    template<typename Ext>
    typename theory_arith<Ext>::inf_numeral const & theory_arith<Ext>::get_implied_value(theory_var v) const {
        SASSERT(is_quasi_base(v) || is_base(v));
        inf_numeral & sum = const_cast<theory_arith<Ext> *>(this)->m_tmp;
        sum.reset();
        unsigned r_id = get_var_row(v);
        row const & r   = m_rows[r_id];
        typename vector<row_entry>::const_iterator it  = r.begin_entries();
        typename vector<row_entry>::const_iterator end = r.end_entries();
        for (; it != end; ++it) {
            if (!it->is_dead() && it->m_var != v) {
                SASSERT(!is_quasi_base(it->m_var));
                SASSERT(get_value(it->m_var) == m_value[it->m_var]);
                sum += it->m_coeff * get_value(it->m_var);
            }
        }
        sum.neg();
        return sum;
    }

    /**
       \brief Compute the value of a base or quasi-base variable using
       the old value of the dependent variables. By old, we mean the
       value of the variable in the beginning of propagate(). Store the
       result in 'result'.

       Return true if the old value is different from the current value.
    */
    template<typename Ext>
    bool theory_arith<Ext>::get_implied_old_value(theory_var v, inf_numeral & result) const {
        SASSERT(is_quasi_base(v) || is_base(v));
        bool is_diff = false;
        result.reset();
        unsigned r_id = get_var_row(v);
        row const & r   = m_rows[r_id];
        typename vector<row_entry>::const_iterator it  = r.begin_entries();
        typename vector<row_entry>::const_iterator end = r.end_entries();
        for (; it != end; ++it) {
            if (!it->is_dead() && it->m_var != v) {
                theory_var v2 = it->m_var;
                SASSERT(!is_quasi_base(v2));
                SASSERT(get_value(v2) == m_value[v2]);
                if (m_in_update_trail_stack.contains(v2)) {
                    result += it->m_coeff * m_old_value[v2];
                    is_diff = true;
                }
                else {
                    result += it->m_coeff * m_value[v2];
                }
            }
        }
        result.neg();
        return is_diff;
    }
    
    template<typename Ext>
    theory_arith<Ext>::theory_arith(ast_manager & m, theory_arith_params & params):
        theory(m.mk_family_id("arith")),
        m_params(params),
        m_util(m),
        m_arith_eq_solver(m),
        m_found_unsupported_op(false),
        m_arith_eq_adapter(*this, params, m_util),
        m_asserted_qhead(0),
        m_to_patch(1024),
        m_blands_rule(false),
        m_random(params.m_arith_random_seed),
        m_num_conflicts(0),
        m_branch_cut_counter(0),
        m_eager_gcd(m_params.m_arith_eager_gcd),
        m_final_check_idx(0),
        m_var_value_table(DEFAULT_HASHTABLE_INITIAL_CAPACITY, var_value_hash(*this), var_value_eq(*this)),
        m_liberal_final_check(true),
        m_changed_assignment(false),
        m_assume_eq_head(0),
        m_nl_rounds(0),
        m_nl_gb_exhausted(false),
        m_nl_new_exprs(m),
        m_bound_watch(null_bool_var) {
    }

    template<typename Ext>
    theory_arith<Ext>::~theory_arith() {
    }

    template<typename Ext>
    void theory_arith<Ext>::setup() {
        m_random.set_seed(m_params.m_arith_random_seed);
        theory::setup();
    }

    // -----------------------------------
    //
    // Add Row
    //
    // -----------------------------------
    
    /**
       \brief Set: row1 <- row1 + coeff * row2
    */
    template<typename Ext>
    void theory_arith<Ext>::add_row(unsigned rid1, const numeral & coeff, unsigned rid2, bool apply_gcd_test) {
        m_stats.m_add_rows++;
        if (propagation_mode() != BP_NONE)
            mark_row_for_bound_prop(rid1);
        row & r1 = m_rows[rid1];
        row & r2 = m_rows[rid2];
        CASSERT("row_assignment_bug", valid_row_assignment(r1));
        CASSERT("row_assignment_bug", valid_row_assignment(r2));
        r1.compress_if_needed(m_columns);
        r2.compress_if_needed(m_columns);
        CASSERT("arith", check_null_var_pos());

        r1.save_var_pos(m_var_pos);

        // 
        // loop over variables in row2,
        // add terms in row2 to row1.
        //
#define ADD_ROW(_SET_COEFF_, _ADD_COEFF_)                                       \
    typename vector<row_entry>::const_iterator it  = r2.begin_entries();        \
    typename vector<row_entry>::const_iterator end = r2.end_entries();          \
    for (; it != end; ++it) {                                                   \
        if (!it->is_dead()) {                                                   \
            theory_var v = it->m_var;                                           \
            int pos  = m_var_pos[v];                                            \
            if (pos == -1) {                                                    \
                /* variable v is not in row1 */                                 \
                int row_idx;                                                    \
                row_entry & r_entry = r1.add_row_entry(row_idx);                \
                r_entry.m_var         = v;                                      \
                _SET_COEFF_;                                                    \
                column & c            = m_columns[v];                           \
                int col_idx;                                                    \
                col_entry & c_entry   = c.add_col_entry(col_idx);               \
                r_entry.m_col_idx     = col_idx;                                \
                c_entry.m_row_id      = rid1;                                   \
                c_entry.m_row_idx     = row_idx;                                \
            }                                                                   \
            else {                                                              \
                /* variable v is in row1 */                                     \
                row_entry & r_entry   = r1[pos];                                \
                SASSERT(r_entry.m_var == v);                                    \
                _ADD_COEFF_;                                                    \
                if (r_entry.m_coeff.is_zero()) {                                \
                    int col_idx = r_entry.m_col_idx;                            \
                    r1.del_row_entry(pos);                                      \
                    column & c        = m_columns[v];                           \
                    c.del_col_entry(col_idx);                                   \
                }                                                               \
                m_var_pos[v] = -1;                                              \
            }                                                                   \
        }                                                                       \
    } ((void) 0)

        if (coeff.is_one()) {
            ADD_ROW(r_entry.m_coeff  = it->m_coeff,
                    r_entry.m_coeff += it->m_coeff);
        }
        else if (coeff.is_minus_one()) {
            ADD_ROW(r_entry.m_coeff  = it->m_coeff; r_entry.m_coeff.neg(),
                    r_entry.m_coeff -= it->m_coeff);
        }
        else {
            ADD_ROW(r_entry.m_coeff = it->m_coeff; r_entry.m_coeff *= coeff, 
                    r_entry.m_coeff += it->m_coeff * coeff);
        }
        
        r1.reset_var_pos(m_var_pos);
        CASSERT("arith", check_null_var_pos());
        CASSERT("row_assignment_bug", valid_row_assignment(r1));
        CASSERT("row_assignment_bug", valid_row_assignment(r2));
        if (apply_gcd_test) {
            theory_var v = r1.get_base_var();
            if (is_int(v) && !get_value(v).is_int())
                gcd_test(r1);
        }
    }

    /**
       \brief Set r1 <- r1 + a_xs[0].m_coeff * get_var_row(a_xs[0].m_var) + ... + a_xs[0].m_coeff * get_var_row(a_xs[sz-1].m_var)
       
       \pre For all i in [0..sz-1]. not is_non_base(a_xs[i])
    */
    template<typename Ext>
    void theory_arith<Ext>::add_rows(unsigned r1, unsigned sz, linear_monomial * a_xs) {
        if (sz == 0) 
            return;
        for (unsigned i = 0; i < sz; i++) {
            linear_monomial & m = a_xs[i];
            numeral c           = m.m_coeff;
            theory_var v        = m.m_var;
            SASSERT(!is_non_base(v));
            add_row(r1, c, get_var_row(v), false);
        }
    }

    // -----------------------------------
    //
    // Assignment management
    //
    // -----------------------------------

    template<typename Ext>
    void theory_arith<Ext>::save_value(theory_var v) {
        SASSERT(!is_quasi_base(v));
        if (!m_in_update_trail_stack.contains(v)) {
            m_in_update_trail_stack.insert(v);
            SASSERT(m_value[v] == get_value(v));
            m_old_value[v] = m_value[v];
            m_update_trail_stack.push_back(v);
            TRACE("save_value", tout << "v" << v << " = " << get_value(v) << "\n";);
        }
        m_changed_assignment = true;
    }
    
    template<typename Ext>
    void theory_arith<Ext>::discard_update_trail() {
        m_in_update_trail_stack.reset();
        m_update_trail_stack.reset();
    }

    template<typename Ext>
    void theory_arith<Ext>::restore_assignment() {
        CASSERT("arith", valid_row_assignment());
        TRACE("restore_assignment_bug", tout << "START restore_assignment...\n";);
        typename svector<unsigned>::iterator it  = m_update_trail_stack.begin();
        typename svector<unsigned>::iterator end = m_update_trail_stack.end();
        for(; it != end; ++it) {
            theory_var v = *it;
            TRACE("restore_assignment_bug", tout << "restoring v" << v << " <- " << m_old_value[v] << "\n";);
            SASSERT(!is_quasi_base(v));
            SASSERT(m_in_update_trail_stack.contains(v));
            m_value[v] = m_old_value[v];
        }
        m_update_trail_stack.reset();
        m_in_update_trail_stack.reset();
        CASSERT("arith", valid_row_assignment());
    }

    /**
       \brief m_value[v] += delta
    */
    template<typename Ext>
    void theory_arith<Ext>::update_value_core(theory_var v, inf_numeral const & delta) {
        save_value(v);
        m_value[v] += delta;
        if (is_base(v) && !m_to_patch.contains(v) && (below_lower(v) || above_upper(v))) {
            m_to_patch.insert(v);
        }
    }

    /**
       \brief m_value[v] += delta, and update dependent (non-base) variables. 
    */
    template<typename Ext>
    void theory_arith<Ext>::update_value(theory_var v, inf_numeral const & delta) {
        update_value_core(v, delta);
        
        column & c = m_columns[v];
        c.compress_if_needed(m_rows);
    
        inf_numeral delta2;
        typename svector<col_entry>::const_iterator it  = c.begin_entries();
        typename svector<col_entry>::const_iterator end = c.end_entries();
        for (; it != end; ++it) {
            if (!it->is_dead()) {
                row & r      = m_rows[it->m_row_id];
                theory_var s = r.get_base_var();
                if (s != null_theory_var && !is_quasi_base(s)) {
                    delta2   = delta;
                    delta2  *= r[it->m_row_idx].m_coeff;
                    delta2.neg();
                    update_value_core(s, delta2);
                }
            }
        }
    }

    // -----------------------------------
    //
    // Pivoting
    //
    // -----------------------------------

    /**
       \brief Make x_j the new base variable for row of x_i
       x_j is assumed to have coefficient a_ij.

       Let row_id = m_base_var[x_i]

       rows[row_id] <- rows[row_id] / a_ij

       rows[other] <- row[other] - rows[row_id] * a_kj
       Where a_kj is the coefficient of x_j in row[other]
    */
    template<typename Ext>
    template<bool Lazy>
    void theory_arith<Ext>::pivot(theory_var x_i, theory_var x_j, numeral const & a_ij, bool apply_gcd_test) {
        TRACE("arith_pivot", tout << "pivoting: v" << x_i << ", v" << x_j << "\n";);
        m_stats.m_pivots++;
        SASSERT(is_base(x_i) || is_quasi_base(x_i));
        SASSERT(x_i != x_j);

        int r_id = get_var_row(x_i);
        row & r  = m_rows[r_id];
        
        SASSERT(r.is_coeff_of(x_j, a_ij));

#define DIVIDE_ROW(_ADJUST_COEFF_)                                      \
    typename vector<row_entry>::iterator it  = r.begin_entries();       \
    typename vector<row_entry>::iterator end = r.end_entries();         \
    for (; it != end; ++it) {                                           \
        if (!it->is_dead()) {                                           \
            _ADJUST_COEFF_;                                             \
        }                                                               \
    } ((void) 0)

        if (a_ij.is_minus_one()) {
            DIVIDE_ROW(it->m_coeff.neg());
        }
        else if (!a_ij.is_one()) {
            numeral tmp = a_ij;
            DIVIDE_ROW(it->m_coeff /= tmp);
        }

        set_var_row(x_i, -1);
        set_var_row(x_j, r_id);
        
        SASSERT(r.m_base_var == x_i);
        r.m_base_var  = x_j;

        set_var_kind(x_i, NON_BASE);
        set_var_kind(x_j, BASE);
    
        eliminate<Lazy>(x_j, apply_gcd_test);

        CASSERT("arith", wf_rows());
        CASSERT("arith", wf_columns());
        CASSERT("arith", valid_row_assignment());
        TRACE("arith_pivot", tout << "after pivoting:\n";
              display(tout););
        TRACE("pivot_shape", display_rows_shape(tout););
        TRACE("pivot_stats", display_rows_stats(tout););
        TRACE_CODE({
            static unsigned val = 0;
            val ++;
            if (val % 100 == 0) {
                TRACE("pivot_bignums", display_rows_bignums(tout););
            }});
    }

    /**
       \brief Eliminate x_i from the rows different from get_var_row(x_i)
       
       If Lazy = true, then x_i is only eliminated from base rows.
    */
    template<typename Ext>
    template<bool Lazy>
    void theory_arith<Ext>::eliminate(theory_var x_i, bool apply_gcd_test) {
        SASSERT(is_base(x_i) || is_quasi_base(x_i));
        unsigned r_id = get_var_row(x_i);
        column & c    = m_columns[x_i];
        numeral a_kj;
        typename svector<col_entry>::iterator it  = c.begin_entries();
        typename svector<col_entry>::iterator end = c.end_entries();
        int i     = 0;
        int s_pos = -1;
        for (; it != end; ++it, ++i) {
            if (!it->is_dead()) {
                if (it->m_row_id != static_cast<int>(r_id)) {
                    row & r2      = m_rows[it->m_row_id];
                    theory_var s2 = r2.m_base_var; 
                    if (s2 != null_theory_var && (!Lazy || is_base(s2))) {
                        a_kj = r2[it->m_row_idx].m_coeff;
                        a_kj.neg();
                        add_row(it->m_row_id, a_kj, r_id, apply_gcd_test);
                    }
                }
                else { 
                    s_pos = i;
                }
            }
        }
        CTRACE("eliminate", !Lazy && c.size() != 1, 
               tout << "eliminating v" << x_i << ", Lazy: " << Lazy << ", c.size: " << c.size() << "\n";
               display(tout););
        SASSERT(Lazy || c.size() == 1);
        if (c.size() == 1) {
            // When lazy pivoting is used, then after pivoting c may
            // not be a singleton
            c.compress_singleton(m_rows, s_pos);
        }
    }

    /**
       \brief Set x_j to be the new base variable of row
       owned by x_i

       a_ij        - coefficient of x_j in the row owned by x_i
       x_i_new_val - new value of x_i
    */
    template<typename Ext>
    void theory_arith<Ext>::update_and_pivot(theory_var x_i, theory_var x_j, numeral const & a_ij, inf_numeral const & x_i_new_val) {
        CASSERT("arith", valid_row_assignment());
        TRACE("update_and_pivot_bug_detail", display(tout););
        SASSERT(is_base(x_i));
        inf_numeral theta = m_value[x_i];
        TRACE("update_and_pivot_bug", tout << "theta 1) " << theta << " " << x_i_new_val << "\n";);
        theta -= x_i_new_val;
        TRACE("update_and_pivot_bug", tout << "theta 2) " << theta << " " << a_ij << "\n";);
        theta /= a_ij;
        TRACE("update_and_pivot_bug", tout << "theta 3) " << theta << "\n";);
        update_value(x_j, theta);
        CTRACE("arith", get_value(x_i) != x_i_new_val,
               tout << "x_i: " << x_i << ", x_j: " << x_j << ", a_ij: " << a_ij << ", x_i_new_val: " << x_i_new_val << "\n";
               tout << "new val: " << get_value(x_i) << ", theta: " << theta << "\n";
               display(tout););
        SASSERT(get_value(x_i) == x_i_new_val);
        if (!m_to_patch.contains(x_j) && (below_lower(x_j) || above_upper(x_j)))
            m_to_patch.insert(x_j);
        pivot<true>(x_i, x_j, a_ij, m_eager_gcd);
        CASSERT("arith", valid_row_assignment());
    }
    
    /**
       \brief Return the number of base variables that are non free and are v dependent.
       The function adds 1 to the result if v is non free.
       The function returns with a partial result r if r > best_so_far.
       This function is used to select the pivot variable.
    */
    template<typename Ext>
    int theory_arith<Ext>::get_num_non_free_dep_vars(theory_var v, int best_so_far) {
        int result = is_non_free(v);
        column & c = m_columns[v];
        typename svector<col_entry>::const_iterator it  = c.begin_entries();
        typename svector<col_entry>::const_iterator end = c.end_entries();
        for (; it != end; ++it) {
            if (!it->is_dead()) {
                row & r      = m_rows[it->m_row_id];
                theory_var s = r.get_base_var();
                if (s != null_theory_var && is_base(s)) {
                    result += is_non_free(s);
                    if (result > best_so_far)
                        return result;
                }
            }
        }
        return result;
    }
    
    /**
       \brief Using Bland's rule, select a variable x_j in the row r defining the base var x_i, 
       s.t. x_j can be used to patch the error in x_i.  Return null_theory_var
       if there is no x_j. Otherwise, return x_j and store its coefficient
       in out_a_ij.
    */
    template<typename Ext>
    theory_var theory_arith<Ext>::select_blands_pivot_core(theory_var x_i, bool is_below, numeral & out_a_ij) {
        SASSERT(is_base(x_i));
        theory_var max    = get_num_vars();
        theory_var result = max;
        row const & r     = m_rows[get_var_row(x_i)];
    
        typename vector<row_entry>::const_iterator it  = r.begin_entries();
        typename vector<row_entry>::const_iterator end = r.end_entries();
        for (; it != end; ++it) {                                                                                   
            if (!it->is_dead()) {                                                                                   
                theory_var x_j       = it->m_var;                                                                             
                numeral const & a_ij = it->m_coeff;                
                bool is_neg = is_below ? a_ij.is_neg() : a_ij.is_pos();
                bool is_pos = !is_neg;                                                                              
                if (x_i != x_j && ((is_pos && above_lower(x_j)) || (is_neg && below_upper(x_j)))) {
                    SASSERT(is_non_base(x_j));
                    if (x_j < result) { 
                        result = x_j; 
                        out_a_ij = a_ij; 
                    }
                }
            }
        }
        return result < max ? result : null_theory_var;
    }
    
    /**
       \brief Select a variable x_j in the row r defining the base var x_i, 
       s.t. x_j can be used to patch the error in x_i.  Return null_theory_var
       if there is no x_j. Otherwise, return x_j and store its coefficient
       in out_a_ij.

       The argument is_below is true (false) if x_i is below its lower
       bound (above its upper bound).
    */
    template<typename Ext>
    template<bool is_below>
    theory_var theory_arith<Ext>::select_pivot_core(theory_var x_i, numeral & out_a_ij) {
        SASSERT(is_base(x_i));
        theory_var max    = get_num_vars();
        theory_var result = max;
        row const & r     = m_rows[get_var_row(x_i)];
        int n;
        int best_col_sz    = INT_MAX;
        int best_so_far    = INT_MAX;
        
        typename vector<row_entry>::const_iterator it  = r.begin_entries();
        typename vector<row_entry>::const_iterator end = r.end_entries();
    
        for (; it != end; ++it) {                                                                                   
            if (!it->is_dead()) {                                                                                   
                theory_var x_j       = it->m_var;                                                                             
                numeral const & a_ij = it->m_coeff;  
                                                               
                bool is_neg = is_below ? a_ij.is_neg() : a_ij.is_pos();
                bool is_pos = !is_neg;                                                                              
                if (x_i != x_j && ((is_pos && above_lower(x_j)) || (is_neg && below_upper(x_j)))) {                 
                    int num       = get_num_non_free_dep_vars(x_j, best_so_far);
                    int col_sz    = m_columns[x_j].size();
                    if (num < best_so_far || (num == best_so_far && col_sz < best_col_sz)) {
                        result        = x_j;
                        out_a_ij      = a_ij;
                        best_so_far   = num;
                        best_col_sz   = col_sz;
                        n             = 1;
                    } 
                    else if (num == best_so_far && col_sz == best_col_sz) {
                        n++;
                        if (m_random()%n == 0) {
                            result      = x_j;
                            out_a_ij    = a_ij;
                        }
                    }                              
                }
            }
        }
        return result < max ? result : null_theory_var;
    }
    
    /**
       \brief Wrapper for select_blands_pivot_core and select_pivot_core
    */
    template<typename Ext>
    theory_var theory_arith<Ext>::select_pivot(theory_var x_i, bool is_below, numeral & out_a_ij) {
        TRACE("select_pivot", tout << "m_blands_rule: " << m_blands_rule << " v" << x_i << "\n";);
        CTRACE("select_pivot_info", x_i > 500, get_context().display(tout););
        if (m_blands_rule)
            return select_blands_pivot_core(x_i, is_below, out_a_ij);
        else if (is_below)
            return select_pivot_core<true>(x_i, out_a_ij);
        else
            return select_pivot_core<false>(x_i, out_a_ij);
    }

    // -----------------------------------
    //
    // Make feasible
    //
    // -----------------------------------
    
    /**
       \brief Make the given variable feasible.  This method assumes
       that x_i is a base var.  Return false if it was not possible to
       make x_i feasible.
    */
    template<typename Ext>
    bool theory_arith<Ext>::make_var_feasible(theory_var x_i) {
        CTRACE("arith_bug", !is_base(x_i), 
               tout << "x_i: " << x_i << ", below_lower(x_i): " << below_lower(x_i) << 
               ", above_upper(x_i): " << above_upper(x_i) << "\n"; display(tout););
        SASSERT(is_base(x_i));

        bool is_below;
        if (below_lower(x_i)) {
            is_below = true;
        }
        else if (above_upper(x_i)) {
            is_below = false;
        }
        else {
            // x_i is already feasible
            return true;
        }

        TRACE("make_var_feasible", display_row(tout, get_var_row(x_i), false););

        numeral a_ij;
        theory_var x_j = select_pivot(x_i, is_below, a_ij);
        if (x_j != null_theory_var) {
            SASSERT(is_base(x_i));
            TRACE("pivot_bug", display_row_info(tout, get_var_row(x_i)););
            update_and_pivot(x_i, x_j, a_ij, get_bound(x_i, !is_below)->get_value());
            return true;
        }
        else {
            // conflict detected
            sign_row_conflict(x_i, is_below);
            return false;
        }
    }

    template<typename Ext>
    theory_var theory_arith<Ext>::select_lg_error_var(bool least) {
        TRACE("select_pivot", tout << "starting...\n";);
        theory_var  best = null_theory_var;
        inf_numeral best_error;
        inf_numeral curr_error;
        typename var_heap::iterator it  = m_to_patch.begin();
        typename var_heap::iterator end = m_to_patch.end();
        for (; it != end; ++it) {
            theory_var v = *it;
            if (below_lower(v))
                curr_error = lower(v)->get_value() - get_value(v);
            else if (above_upper(v))
                curr_error = get_value(v) - upper(v)->get_value();
            else
                continue;
            SASSERT(curr_error > inf_numeral(0));
            if (best == null_theory_var || (!least && curr_error > best_error) || (least && curr_error < best_error)) {
                TRACE("select_pivot", tout << "best: " << best << " v: " << v 
                      << ", best_error: " << best_error << ", curr_error: " << curr_error << "\n";);
                best = v;
                best_error = curr_error;
            }
        }
        if (best == null_theory_var)
            m_to_patch.clear(); // all variables are satisfied
        else
            m_to_patch.erase(best);
        return best;
    }
    
    template<typename Ext>
    theory_var theory_arith<Ext>::select_smallest_var() {
        return m_to_patch.erase_min();
    }

    template<typename Ext>
    theory_var theory_arith<Ext>::select_var_to_fix() {
        if (m_blands_rule)
            return select_smallest_var();
        switch (m_params.m_arith_pivot_strategy) {
        case ARITH_PIVOT_GREATEST_ERROR: 
            return select_greatest_error_var();
        case ARITH_PIVOT_LEAST_ERROR:
            return select_least_error_var();
        default:
            return select_smallest_var();
        }
    }

    /**
       \brief Return true if it was possible to patch all variables in m_to_patch.
    */
    template<typename Ext>
    bool theory_arith<Ext>::make_feasible() {
        TRACE("arith_make_feasible", tout << "make_feasible\n"; display(tout););
        CASSERT("arith", wf_rows());
        CASSERT("arith", wf_columns());
        CASSERT("arith", valid_row_assignment());

        m_left_basis.reset();
        m_blands_rule    = false;
        unsigned num_repeated = 0;
        while (!m_to_patch.empty()) {
            theory_var v = select_var_to_fix();
            if (v == null_theory_var) {
                // all variables were satisfied...
                SASSERT(m_to_patch.empty());
                break;
            }
            if (!m_blands_rule) {
                if (m_left_basis.contains(v)) {
                    num_repeated++;
                    if (num_repeated > blands_rule_threshold()) {
                        TRACE("blands_rule", tout << "using blands rule, " << num_repeated << "\n";);
                        // std::cerr << "BLANDS RULE...\n";
                        m_blands_rule = true;
                    }
                }
                else {
                    m_left_basis.insert(v);
                }
            }
            if (!make_var_feasible(v)) { 
                TRACE("arith_make_feasible", tout << "make_feasible: unsat\n"; display(tout););
                return false;
            }
            TRACE("arith_make_feasible_detail", display(tout););
        }
        TRACE("arith_make_feasible", tout << "make_feasible: sat\n"; display(tout););
        CASSERT("arith", wf_rows());
        CASSERT("arith", wf_columns());
        CASSERT("arith", valid_row_assignment());
        return true;
    }

    /**
       \brief A row is in a sign inconsistency when it is implying a
       lower (upper) bound on x_i, which is above (below) its known
       upper (lower) bound. 
    */
    template<typename Ext>
    void theory_arith<Ext>::sign_row_conflict(theory_var x_i, bool is_below) {
        inf_numeral delta;
        row const & r         = m_rows[get_var_row(x_i)];
        int idx               = r.get_idx_of(x_i);
        SASSERT(idx >= 0);
        bound * b             = 0;

        // Remark:
        // if x_i is an integer variable, then delta can be negative:
        //
        // Example: x_i <= 0   get_value(x_i) = 1/4
        // 
        // The value is above the upper bound.
        // Since x_i is an integer, get_epsilon(x_i) = 1, and delta = -3/4

        if (is_below) {
            SASSERT(below_lower(x_i));
            b = lower(x_i);
            if (relax_bounds()) {
                delta  = b->get_value();
                delta -= get_value(x_i);
                delta -= get_epsilon(x_i);
                if (delta.is_neg())
                    delta.reset();
            }
        }
        else {
            SASSERT(above_upper(x_i));
            b = upper(x_i);
            if (relax_bounds()) {
                delta  = get_value(x_i);
                delta -= b->get_value();
                delta -= get_epsilon(x_i);
                if (delta.is_neg())
                    delta.reset();
            }
        }

        TRACE("sign_row_conflict", tout << "v" << x_i << " is_below: " << is_below << " delta: " << delta << "\n"; display_var(tout, x_i);
              tout << "is_below_lower: " << below_lower(x_i) << ", is_above_upper: " << above_upper(x_i) << "\n";);
        antecedents& ante = get_antecedents();
        explain_bound(r, idx, !is_below, delta, ante);
        b->push_justification(ante, numeral(1), coeffs_enabled());
       

        set_conflict(ante.lits().size(), ante.lits().c_ptr(), 
                     ante.eqs().size(), ante.eqs().c_ptr(), ante, is_int(x_i), "farkas");
        // display_bounds_in_smtlib();
    }

    // -----------------------------------
    //
    // Assert bound
    //
    // -----------------------------------
    
    /**
       \brief Assert x >= k, return false if a conflict is detected.
    */
    template<typename Ext>
    bool theory_arith<Ext>::assert_lower(bound * b) {
        SASSERT(b->get_bound_kind() == B_LOWER);
        theory_var          v = b->get_var();
        inf_numeral const & k = b->get_value();

        bound * u = upper(v);
        bound * l = lower(v);
        
        if (u && k > u->get_value()) {
            sign_bound_conflict(u, b);
            return false;
        }

        if (l && k <= l->get_value()) {
            // redundant
            return true;
        }
        
        switch (get_var_kind(v)) {
        case QUASI_BASE:
            quasi_base_row2base_row(get_var_row(v));
            SASSERT(get_var_kind(v) == BASE);
        case BASE:
            if (!m_to_patch.contains(v) && get_value(v) < k) {
                TRACE("to_patch_bug", tout << "need to be patched (assert_lower): "; display_var(tout, v););
                m_to_patch.insert(v);
            }
            break;
        case NON_BASE:
            if (get_value(v) < k)
                set_value(v, k);
            break;
        }

        push_bound_trail(v, l, false);
        set_bound(b, false);
    
        if (propagation_mode() != BP_NONE)
            mark_rows_for_bound_prop(v);
        
        return true;
    }

    /**
       \brief Assert x <= k, return false if a conflict is detected.
    */
    template<typename Ext>
    bool theory_arith<Ext>::assert_upper(bound * b) {
        SASSERT(b->get_bound_kind() == B_UPPER);
        theory_var          v = b->get_var();
        inf_numeral const & k = b->get_value();

        bound * u = upper(v);
        bound * l = lower(v);
        
        if (l && k < l->get_value()) {
            sign_bound_conflict(l, b);
            return false;
        }
    
        if (u && k >= u->get_value()) {
            // redundant
            return true;
        }

        switch (get_var_kind(v)) {
        case QUASI_BASE:
            quasi_base_row2base_row(get_var_row(v));
            SASSERT(get_var_kind(v) == BASE);
        case BASE:
            if (!m_to_patch.contains(v) && get_value(v) > k) {
                TRACE("to_patch_bug", tout << "need to be patched (assert upper): "; display_var(tout, v);); 
                m_to_patch.insert(v);
            }
            break;
        case NON_BASE:
            if (get_value(v) > k)
                set_value(v, k);
            break;
        }

        push_bound_trail(v, u, true);
        set_bound(b, true);
        
        if (propagation_mode() != BP_NONE)
            mark_rows_for_bound_prop(v);

        return true;
    } 

    template<typename Ext>
    bool theory_arith<Ext>::assert_bound(bound * b) {
        TRACE("assert_bound", display_bound(tout, b););
        theory_var v = b->get_var();

        if (b->is_atom()) {
            CTRACE("unassigned_atoms", m_unassigned_atoms[v] <= 0, display_var(tout, v););
            SASSERT(m_unassigned_atoms[v] > 0);
            push_dec_unassigned_atoms_trail(v);
            m_unassigned_atoms[v]--;
        }

        bool result = true;
        switch (b->get_bound_kind()) {
        case B_LOWER: 
            m_stats.m_assert_lower++;
            result = assert_lower(b);
            break;
        case B_UPPER:
            m_stats.m_assert_upper++;
            result = assert_upper(b);
            break;
        }
        
        TRACE("arith_assert", tout << "result: " << result << "\n"; display(tout););
        return result;
    }

    /**
       \brief Sign a conflict because the bounds b1 and b2 are contradictory.
    */
    template<typename Ext>
    void theory_arith<Ext>::sign_bound_conflict(bound * b1, bound * b2) {
        SASSERT(b1->get_var() == b2->get_var());
        antecedents& ante = get_antecedents();
        b1->push_justification(ante, numeral(1), coeffs_enabled());
        b2->push_justification(ante, numeral(1), coeffs_enabled());

        set_conflict(ante.lits().size(), ante.lits().c_ptr(), ante.eqs().size(), ante.eqs().c_ptr(), ante, is_int(b1->get_var()), "farkas");
        TRACE("arith_conflict", tout << "bound conflict\n";);
    }

    // -----------------------------------
    //
    // Bound propagation
    //
    // -----------------------------------
    
    /**
       \brief Mark the row r1 for bound propagation.
    */
    template<typename Ext>
    void theory_arith<Ext>::mark_row_for_bound_prop(unsigned r1) {
        if (!m_in_to_check.contains(r1) && m_rows[r1].m_base_var != null_theory_var) {
            m_in_to_check.insert(r1);
            m_to_check.push_back(r1);
        }
    }

    /**
       \brief Mark all rows that contain v for bound propagation. 
    */
    template<typename Ext>
    void theory_arith<Ext>::mark_rows_for_bound_prop(theory_var v) {
        column const & c = m_columns[v];
        typename svector<col_entry>::const_iterator it  = c.begin_entries();
        typename svector<col_entry>::const_iterator end = c.end_entries();
        for (; it != end; ++it) {
            if (!it->is_dead())
                mark_row_for_bound_prop(it->m_row_id);
        }
    }

    /**
       \brief Given a row:
       a_1 * x_1 + ... + a_n * x_n = 0

       Claim:
       If forall i in [1..n]. (a_i > 0 => upper(x_i) != oo) and (a_i < 0 => lower(x_i) != -oo)
       Then row implies a lower bound for every monomial in the row.
       Proof:
       Without loss of generality, we consider the monomial a_1 * x_1
       a_1 * x_1 = - a_2 * x_2 - ... - a_n * x_n
                 =  (Sum_{a_i < 0} -a_i * x_i) + (Sum_{a_j > 0} -a_j * x_j)
                 >= (Sum_{a_i < 0} -a_i * lower(x_i)) + (Sum_{a_j > 0} -a_j * upper(x_j))

       If one the condition fails for the monomial a_i * x_i, then the row can still be used
       to imply a lower bound for this monomial.

       -4*x + 2*y - 3*z = 0
       y <= 1
       z >= 1
       -x = -2*y + 3*z  >= -2 + 3 >= 1
       -4*x >= 1

       Remark: the lower bound is not for the variable, but for the monomial.

       Claim:
       If forall i in [1..n]. (a_i > 0 => lower(x_i) != oo) and (a_i < 0 => upper(x_i) != -oo)
       Then row implies a upper bound for every monomial in the row.
       Proof: similar to the previous claim.

       The result is stored in lower_idx and upper_idx
       - lower_idx >= 0  : row can imply a lower bound for the monomial at 'lower_idx'
       - lower_idx == -1 : row can imply a lower bound for every monomial in the row.
       - lower_idx == -2 : row cannot be used to imply a lower bound.
 
       - upper_idx >= 0  : row can imply a upper bound for the monomial at 'upper_idx'
       - upper_idx == -1 : row can imply a upper bound for every monomial in the row.
       - upper_idx == -2 : row cannot be used to imply a upper bound.
    */
    template<typename Ext>
    void theory_arith<Ext>::is_row_useful_for_bound_prop(row const & r, int & lower_idx, int & upper_idx) const {
        lower_idx = -1;
        upper_idx = -1; 
        typename vector<row_entry>::const_iterator it  = r.begin_entries();
        typename vector<row_entry>::const_iterator end = r.end_entries();
        for (int i = 0; it != end; ++it, ++i) {
            if (!it->is_dead()) {
#define UPDATE_IDX(IDX) IDX = IDX == -1 ? i : -2
                if (skip_big_coeffs() && it->m_coeff.is_big()) {
                    TRACE("is_row_useful", tout << "skipping row that contains big number...\n"; display_row_info(tout, r););
                    lower_idx = -2;
                    upper_idx = -2;
                    return;
                }
                bool is_pos = it->m_coeff.is_pos();
                if (lower(it->m_var) == 0) {
                    if (is_pos) {
                        UPDATE_IDX(upper_idx);
                    }
                    else {
                        UPDATE_IDX(lower_idx);
                    }
                }
                if (upper(it->m_var) == 0) {
                    if (is_pos) {
                        UPDATE_IDX(lower_idx);
                    }
                    else {
                        UPDATE_IDX(upper_idx);
                    }
                }
                if (lower_idx == -2 && upper_idx == -2)
                    return;
            }
        }
    }

    /**
       \brief Imply a lower/upper bound for the monomial stored at position idx.
       Then this bound is used to produce a bound for the monomial variable.
    */
    template<typename Ext>
    void theory_arith<Ext>::imply_bound_for_monomial(row const & r, int idx, bool is_lower) {
        row_entry const & entry = r[idx];
        if (m_unassigned_atoms[entry.m_var] > 0) {
            inf_numeral implied_k;
            typename vector<row_entry>::const_iterator it  = r.begin_entries();
            typename vector<row_entry>::const_iterator end = r.end_entries();
            for (int idx2 = 0; it != end; ++it, ++idx2) {
                if (!it->is_dead() && idx != idx2) {
                    bound * b  = get_bound(it->m_var, is_lower ? it->m_coeff.is_pos() : it->m_coeff.is_neg());
                    SASSERT(b);
                    // implied_k -= it->m_coeff * b->get_value();
                    implied_k.submul(it->m_coeff, b->get_value());
                }
            }
            implied_k /= entry.m_coeff;
            if (entry.m_coeff.is_pos() == is_lower) {
                // implied_k is a lower bound for entry.m_var
                bound * curr = lower(entry.m_var);
                if (curr == 0 || implied_k > curr->get_value()) {
                    TRACE("arith_imply_bound", 
                          tout << "implying lower bound for v" << entry.m_var << " " << implied_k << " using row:\n";
                          display_row_info(tout, r);
                          display_var(tout, entry.m_var););
                    mk_implied_bound(r, idx, is_lower, entry.m_var, B_LOWER, implied_k);
                }
            }
            else {
                // implied_k is an upper bound for it->m_var 
                bound * curr = upper(entry.m_var);
                if (curr == 0 || implied_k < curr->get_value()) {
                    TRACE("arith_imply_bound", 
                          tout << "implying upper bound for v" << entry.m_var << " " << implied_k << " using row:\n";
                          display_row_info(tout, r);
                          display_var(tout, entry.m_var););
                    mk_implied_bound(r, idx, is_lower, entry.m_var, B_UPPER, implied_k);
                }
            }
        } 
    }

    /**
       \brief Auxiliary method. See is_row_useful_for_bound_prop 

       If is_lower = true (false), then imply a lower (upper) bound for all
       monomials in the row. The monomial bounds are used to compute bounds
       for the monomial variables.
    */
    template<typename Ext>
    void theory_arith<Ext>::imply_bound_for_all_monomials(row const & r, bool is_lower) {
        // Traverse the row once and compute 
        // bb = (Sum_{a_i < 0} -a_i*lower(x_i)) + (Sum_{a_j > 0} -a_j * upper(x_j))  If is_lower = true
        // bb = (Sum_{a_i > 0} -a_i*lower(x_i)) + (Sum_{a_j < 0} -a_j * upper(x_j))  If is_lower = false
        inf_numeral bb;
        typename vector<row_entry>::const_iterator it  = r.begin_entries();
        typename vector<row_entry>::const_iterator end = r.end_entries();
        for (; it != end; ++it) {
            if (!it->is_dead()) {
                inf_numeral const & b = get_bound(it->m_var, is_lower ? it->m_coeff.is_pos() : it->m_coeff.is_neg())->get_value();
                // bb -= it->m_coeff * b;
                bb.submul(it->m_coeff, b);
            }
        }
        
        inf_numeral implied_k;
        it = r.begin_entries();
        for (int idx = 0; it != end; ++it, ++idx) {
            if (!it->is_dead() && m_unassigned_atoms[it->m_var] > 0) {
                inf_numeral const & b = get_bound(it->m_var, is_lower ? it->m_coeff.is_pos() : it->m_coeff.is_neg())->get_value();
                implied_k  = bb;
                // implied_k += it->m_coeff * b;
                implied_k.addmul(it->m_coeff, b);
                // implied_k is a bound for the monomial in position it
                implied_k /= it->m_coeff;
                TRACE("arith_imply_bound", 
                      display_var(tout, it->m_var);
                      tout << "implied bound: " << (it->m_coeff.is_pos() ? ">=" : "<=") << implied_k << "\n";);
                if (it->m_coeff.is_pos() == is_lower) {
                    // implied_k is a lower bound for it->m_var
                    bound * curr = lower(it->m_var);
                    if (curr == 0 || implied_k > curr->get_value()) {
                        // improved lower bound
                        TRACE("arith_imply_bound",
                              tout << "implying lower bound for v" << it->m_var << " " << implied_k << " using row:\n";
                              display_row_info(tout, r);
                              display_var(tout, it->m_var););
                        mk_implied_bound(r, idx, is_lower, it->m_var, B_LOWER, implied_k);
                    }
                }
                else {
                    // implied_k is an upper bound for it->m_var 
                    bound * curr = upper(it->m_var);
                    if (curr == 0 || implied_k < curr->get_value()) {
                        // improved upper bound
                        TRACE("arith_imply_bound",
                              tout << "implying upper bound for v" << it->m_var << " " << implied_k << " using row:\n";
                              display_row_info(tout, r);
                              display_var(tout, it->m_var););
                        mk_implied_bound(r, idx, is_lower, it->m_var, B_UPPER, implied_k);
                    }
                }
            }
        }
    }

    /**
       \brief Create an explanation for the lower/upper bound of the variable at position idx.
       
       \remark delta is used for relaxing the explanation. That is, the implied bound can be delta weaker the the
       computed value.

       \remark the is_lower parameter is a little bit counterintuitive. It says if the other monomials 
       imply a lower (upper) bound for the monomial at position idx.
       
       Store the result in 'antecedent'
    */
    template<typename Ext>
    void theory_arith<Ext>::explain_bound(row const & r, int idx, bool is_lower, inf_numeral & delta, antecedents& ante) {
        SASSERT(delta >= inf_numeral::zero());
        if (!relax_bounds() && (!ante.lits().empty() || !ante.eqs().empty()))
            return;
        context & ctx = get_context();
        ante.reset();   // !!!!TBD: should equality ante also be reset here!!!!
        row_entry const & entry = r[idx];
        numeral           coeff = entry.m_coeff; 
        if (relax_bounds()) {
            // if the variable v at position idx can have a delta increase (decrease) of 'delta', then
            // the monomial (coeff * v) at position idx can have a delta increase (decrease) of '|coeff| * delta'
            if (coeff.is_neg())
                coeff.neg();
            delta  *= coeff; // adjust delta
        }
        typename vector<row_entry>::const_iterator it  = r.begin_entries();
        typename vector<row_entry>::const_iterator end = r.end_entries();
        TRACE("arith_proof", display_row(tout, r, false); );
        for (int idx2 = 0; it != end; ++it, ++idx2) {
            if (!it->is_dead() && idx != idx2) {
                bound * b  = get_bound(it->m_var, is_lower ? it->m_coeff.is_pos() : it->m_coeff.is_neg());
                SASSERT(b);
                if (!b->has_justification())
                    continue;
                if (!relax_bounds() || delta.is_zero()) {
                    b->push_justification(ante, it->m_coeff, coeffs_enabled());
                    continue;
                }
                numeral coeff = it->m_coeff;
                bool is_b_lower   = b->get_bound_kind() == B_LOWER;
                if (coeff.is_neg())
                    coeff.neg();
                numeral inv_coeff(1);
                inv_coeff /= coeff;
                inf_numeral k_1      = b->get_value();
                inf_numeral limit_k1;
                // if the max decrease (increase) of the curr monomial (coeff * v2) is delta, then
                // the maximal decrease (increase) of v2 is (1/|coeff| * delta)
                if (is_b_lower) {
                    limit_k1 = k_1;
                    // limit_k1 -= delta * coeff;
                    limit_k1.submul(inv_coeff, delta);
                }
                else {
                    limit_k1  = k_1;
                    // limit_k1 += delta * coeff;
                    limit_k1.addmul(inv_coeff, delta);
                }
                TRACE("propagate_bounds_bug", tout << "is_b_lower: " << is_b_lower << " k1: " << k_1 << " limit_k1: " 
                      << limit_k1 << " delta: " << delta << " coeff: " << coeff << "\n";);
                inf_numeral k_2 = k_1;
                atom * new_atom = 0;
                atoms & as           = m_var_occs[it->m_var];
                typename atoms::iterator it  = as.begin();
                typename atoms::iterator end = as.end();
                for (; it != end; ++it) {
                    atom * a    = *it;
                    if (a == b)
                        continue;
                    bool_var bv = a->get_bool_var();
                    lbool val   = ctx.get_assignment(bv);
                    if (val == l_undef)
                        continue;
                    // TODO: check if the following line is a bottleneck
                    TRACE("arith", tout << "v" << a->get_bool_var() << " " << (val == l_true) << "\n";);

                    a->assign_eh(val == l_true, get_epsilon(a->get_var()));
                    if (val != l_undef && a->get_bound_kind() == b->get_bound_kind()) {
                        SASSERT((ctx.get_assignment(bv) == l_true) == a->is_true());
                        inf_numeral a_val = a->get_value();
                        if (is_b_lower) {
                            if (a_val >= limit_k1 && a_val < k_2) {
                                k_2      = a_val;
                                new_atom = a;
                            }
                        }
                        else {
                            if (a_val <= limit_k1 && a_val > k_2) {
                                k_2      = a_val;
                                new_atom = a;
                            }
                        }
                    }
                }
                SASSERT(!is_b_lower || k_2 <= k_1);
                SASSERT(is_b_lower  || k_2 >= k_1);
                if (new_atom == 0) {
                    b->push_justification(ante, coeff, coeffs_enabled());
                    continue;
                }
                SASSERT(!is_b_lower || k_2 < k_1);
                SASSERT(is_b_lower  || k_2 > k_1);
                if (is_b_lower) {
                    TRACE("propagate_bounds", tout << "coeff: " << coeff << ", k_1 - k_2: " << k_1 - k_2 << ", delta: " << delta << "\n";);
                    delta -= coeff*(k_1 - k_2);
                }
                else {
                    TRACE("propagate_bounds", tout << "coeff: " << coeff << ", k_2 - k_1: " << k_2 - k_1 << ", delta: " << delta << "\n";);
                    delta -= coeff*(k_2 - k_1);
                }
                TRACE("propagate_bounds", tout << "delta (after replace): " << delta << "\n";);
                new_atom->push_justification(ante, coeff, coeffs_enabled());
                SASSERT(delta >= inf_numeral::zero());
            }
        }
    }

    template<typename Ext>
    void theory_arith<Ext>::mk_implied_bound(row const & r, unsigned idx, bool is_lower, theory_var v, bound_kind kind, inf_numeral const & k) {
        atoms & as                       = m_var_occs[v];
        antecedents& ante                = get_antecedents();
        inf_numeral const & epsilon      = get_epsilon(v);
        inf_numeral delta;
        typename atoms::iterator     it  = as.begin();
        typename atoms::iterator     end = as.end();
        for (; it != end; ++it) {
            atom * a = *it;
            bool_var bv = a->get_bool_var();
            literal  l(bv);
            if (get_context().get_assignment(bv) == l_undef) {
                inf_numeral const & k2 = a->get_k();
                delta.reset();
                if (a->get_atom_kind() == A_LOWER) {
                    // v >= k  k >= k2  |-  v >= k2
                    if (kind == B_LOWER && k >= k2) {
                        if (relax_bounds()) {
                            delta  = k;
                            delta -= k2;
                        }
                        TRACE("propagate_bounds", tout << "v" << v << " >= " << k << ", v" << v << " >= " << k2 << ", delta: " << delta << "\n"; 
                              display_row(tout, r););
                        assign_bound_literal(l, r, idx, is_lower, delta, ante);
                    }
                    // v <= k  k <  k2  |-  v < k2  |- not v >= k2
                    if (kind == B_UPPER && k <  k2) {
                        // it is not sufficient to check whether k < k2.
                        // example:
                        //   k = -1/5*epsilon
                        //   k2 = 0
                        //   Thus, v <= -1/5*epsilon  
                        //         (not v >= 0) which is equivalent to v <= -epsilon.
                        delta  = k2;
                        delta -= k;
                        delta -= epsilon;
                        if (delta.is_nonneg()) {
                            TRACE("propagate_bounds", tout << "v" << v << " <= " << k << ", not v" << v << " >= " << k2 << ", delta: " << delta << "\n"; 
                                  display_row(tout, r););
                            assign_bound_literal(~l, r, idx, is_lower, delta, ante);
                        }
                    }
                }
                else {
                    // v >= k  k > k2  |-  v > k2 |- not v <= k2
                    if (kind == B_LOWER && k > k2) {
                        // it is not sufficient to check whether k > k2.
                        // see example above.
                        delta  = k;
                        delta -= k2;
                        delta -= epsilon;
                        if (delta.is_nonneg()) {
                            TRACE("propagate_bounds", tout << "v" << v << " >= " << k << ", not v" << v << " <= " << k2 << ", delta: " << delta << "\n"; 
                                  display_row(tout, r););
                            assign_bound_literal(~l, r, idx, is_lower, delta, ante);
                        }
                    }
                    // v <= k  k <= k2 |-  v <= k2 
                    if (kind == B_UPPER && k <= k2) {
                        if (relax_bounds()) {
                            delta  = k2;
                            delta -= k;
                        }
                        TRACE("propagate_bounds", tout << "v" << v << " <= " << k << ", v" << v << " <= " << k2 << ", delta: " << delta << "\n"; 
                              display_row(tout, r););
                        assign_bound_literal(l, r, idx, is_lower, delta, ante);
                    }
                }
            }
        }
    }

    template<typename Ext>
    void theory_arith<Ext>::assign_bound_literal(literal l, row const & r, unsigned idx, bool is_lower, inf_numeral & delta, antecedents& ante) {
        m_stats.m_bound_props++;
        context & ctx = get_context();
        explain_bound(r, idx, is_lower, delta, ante);
        if (dump_lemmas()) {
            char const * logic = is_int(r.get_base_var()) ? "QF_LIA" : "QF_LRA";
            ctx.display_lemma_as_smt_problem(ante.lits().size(), ante.lits().c_ptr(), 
                                             ante.eqs().size(), ante.eqs().c_ptr(), l, logic);
        }
        TRACE("propagate_bounds", 
              literal_vector::const_iterator it  = ante.lits().begin();
              literal_vector::const_iterator end = ante.lits().end();
              for (; it != end; ++it) {
                  ctx.display_detailed_literal(tout, *it);
                  tout << " ";
              }
              eq_vector::const_iterator it2  = ante.eqs().begin();
              eq_vector::const_iterator end2 = ante.eqs().end();
              for (; it2 != end2; ++it2) {
                  tout << "#" << it2->first->get_owner_id() << "=#" << it2->second->get_owner_id() << " ";
              }
              tout << " --> ";
              ctx.display_detailed_literal(tout, l); 
              tout << "\n";);
        if (ante.lits().size() < small_lemma_size() && ante.eqs().empty()) {
            literal_vector & lits = m_tmp_literal_vector2;
            lits.reset();
            lits.push_back(l);
            literal_vector::const_iterator it  = ante.lits().begin();
            literal_vector::const_iterator end = ante.lits().end();
            for (; it != end; ++it)
                lits.push_back(~(*it));
            justification * js = 0;
            if (proofs_enabled()) {
                js = alloc(theory_lemma_justification, get_id(), ctx, lits.size(), lits.c_ptr(),
                           ante.num_params(), ante.params("assign-bounds"));
            }
            ctx.mk_clause(lits.size(), lits.c_ptr(), js, CLS_AUX_LEMMA, 0);
        }
        else {
            region & r = ctx.get_region();
            ctx.assign(l, ctx.mk_justification(
                           ext_theory_propagation_justification(
                               get_id(), r, ante.lits().size(), ante.lits().c_ptr(), 
                               ante.eqs().size(), ante.eqs().c_ptr(), l, 
                               ante.num_params(), ante.params("assign-bounds"))));
        }
    }

    /**
       \brief Traverse rows in m_to_check and try do derive improved bounds for
       the variables occurring in them.
    */
    template<typename Ext>
    void theory_arith<Ext>::propagate_bounds() {
        TRACE("propagate_bounds_detail", display(tout););
        typename svector<unsigned>::iterator it  = m_to_check.begin();
        typename svector<unsigned>::iterator end = m_to_check.end();
        for (; it != end; ++it) {
            row & r = m_rows[*it];
            if (r.get_base_var() != null_theory_var) {
                if (r.size() < max_lemma_size()) { // Ignore big rows.
                    int lower_idx;
                    int upper_idx;
                    is_row_useful_for_bound_prop(r, lower_idx, upper_idx);
                    
                    if (lower_idx >= 0) {
                        imply_bound_for_monomial(r, lower_idx, true);
                    }
                    else if (lower_idx == -1) {
                        imply_bound_for_all_monomials(r, true);
                    }
                    
                    if (upper_idx >= 0) {
                        imply_bound_for_monomial(r, upper_idx, false);
                    }
                    else if (upper_idx == -1) {
                        imply_bound_for_all_monomials(r, false);
                    }
                    
                    // sneaking cheap eq detection in this loop 
                    propagate_cheap_eq(*it);
                }
                
#if 0
                theory_var v = r.get_base_var();
                if (!is_int(v) || get_value(v).is_int()) {
                    // If an integer value is not assigned to an integer value, then 
                    // bound propagation can diverge.
                    m_in_to_check.remove(v);
                }
#endif
            }
        }
        m_to_check.reset();
        m_in_to_check.reset();
    }

    // -----------------------------------
    //
    // Justification
    //
    // -----------------------------------
    
    template<typename Ext>
        void theory_arith<Ext>::set_conflict(unsigned num_literals, literal const * lits, unsigned num_eqs, enode_pair const * eqs, 
                                             antecedents& bounds, bool is_lia, char const* proof_rule) {
        SASSERT(num_literals != 0 || num_eqs != 0);
        context & ctx = get_context();
        m_stats.m_conflicts++;
        m_num_conflicts++;
        if (dump_lemmas()) {
            char const * logic = is_lia ? "QF_LIA" : "QF_LRA";
            ctx.display_lemma_as_smt_problem(num_literals, lits, num_eqs, eqs, false_literal, logic);
        }
        region & r    = ctx.get_region();
        TRACE("arith_conflict", 
              for (unsigned i = 0; i < num_literals; i++) {
                  ctx.display_detailed_literal(tout, lits[i]);
                  tout << " ";
                  if (coeffs_enabled()) {
                      tout << "bound: " << bounds.lit_coeffs()[i] << "\n";
                  }
              }
              for (unsigned i = 0; i < num_eqs; i++) {
                  tout << "#" << eqs[i].first->get_owner_id() << "=#" << eqs[i].second->get_owner_id() << " ";
                  if (coeffs_enabled()) {
                      tout << "bound: " << bounds.eq_coeffs()[i] << "\n";
                  }
              }
              for (unsigned i = 0; i < bounds.num_params(); ++i) {
                  tout << bounds.params(proof_rule)[i] << "\n";
              }
              tout << "\n";);
        record_conflict(num_literals, lits, num_eqs, eqs, bounds.num_params(), bounds.params(proof_rule));
        ctx.set_conflict(
            ctx.mk_justification(
                ext_theory_conflict_justification(get_id(), r, num_literals, lits, num_eqs, eqs, 
                                                  bounds.num_params(), bounds.params(proof_rule))));
    }

    /**
       \brief Collect the proofs for the fixed variables in the given row.  Store
       the proofs in result. 
    */
    template<typename Ext>
        void theory_arith<Ext>::collect_fixed_var_justifications(row const & r, antecedents& antecedents) const {
        typename vector<row_entry>::const_iterator it  = r.begin_entries();
        typename vector<row_entry>::const_iterator end = r.end_entries();
        for (; it != end; ++it) {
            if (!it->is_dead() && is_fixed(it->m_var)) {
                lower(it->m_var)->push_justification(antecedents, it->m_coeff, coeffs_enabled());
                upper(it->m_var)->push_justification(antecedents, it->m_coeff, coeffs_enabled());                
            }
        }
    }

    // -----------------------------------
    //
    // Model generation
    //
    // -----------------------------------

    //
    // The arithmetic module uses infinitesimals. So,
    // an inf_numeral (n,k) represents  n + k*epsilon
    // where epsilon is a very small number. 
    // In order to generate a model, we need to compute
    // a value for epsilon in a way all bounds remain
    // satisfied.
    //
    // 1) Handling inequalities: (n1, k1) <= (n2, k2)
    // 
    // The only intersting case is n1 < n2 and k1 > k2. 
    // Using the definition of infinitesimal numbers
    // we have:
    // n1 + k1 * epsilon <= n2 + k2 - epsilon
    // Therefore:
    // epsilon <= (n2 - n1) / (k1 - k2)
    // 
    // Starting at Z3 V2.0, we split disequalities.
    // So, we do not need to handle them. If we decide
    // to support them again in the future:
    //
    // 2) Handling disequalities: (n1, k1) /= n2
    // 
    // case a) k1 is positive and n1 < n2
    // Thus, epsilon < (n2 - n1) / k1
    // => epsilon <= (n2 - n1) / 2*k1
    //
    // case b) k1 is negative and n1 > n2
    // Similarly, epsilon <= (n2 - n1) / 2*k1 
    // 

    /**
       \brief Update the value of epsilon using the inequality l <= u
    */
    template<typename Ext>
    void theory_arith<Ext>::update_epsilon(const inf_numeral & l, const inf_numeral & u) {
        if (l.get_rational()      < u.get_rational() &&
            l.get_infinitesimal() > u.get_infinitesimal()) {
            numeral new_epsilon = (u.get_rational() - l.get_rational()) / (l.get_infinitesimal() - u.get_infinitesimal());
            if (new_epsilon < m_epsilon) {
                m_epsilon = new_epsilon;
            }
        }
        SASSERT(m_epsilon.is_pos());
    }
    
    template<typename Ext>
    void theory_arith<Ext>::compute_epsilon() {
        m_epsilon = numeral(1);
        theory_var num = get_num_vars();
        for (theory_var v = 0; v < num; v++) {
            bound * l = lower(v);
            bound * u = upper(v);
            if (l != 0)
                update_epsilon(l->get_value(), get_value(v));
            if (u != 0)
                update_epsilon(get_value(v), u->get_value());
        }
        TRACE("epsilon_bug", tout << "epsilon: " << m_epsilon << "\n";);
    }

    /**
       The epsilon computed by compute_epsilon may accidentally make two shared
       variables to have the same assignment. This method keeps dividing 
       epsilon by 2 until this "clash" does not occur.
       Here is an example of the problem
       
       Assignment:
       x -> 9.5
       y -> 10 - epsilon 
       
       x and y have different assignments. However, if compute_epsilon sets epsilon
       to 0.5, then x and y become 9.5. However, an equality is not propagated to the core
       since in the assignment above they are assigned to distinct values.
       
       This bug was reported by Marcello Bersani.  
       Remark: this is not really a soundness bug. The result sat/unsat produced by Z3 was still correct.
       However, the model construction was incorrect. Perhaps, this explains why this bug was not 
       detected before.
    */
    template<typename Ext>
    void theory_arith<Ext>::refine_epsilon() {
        while (true) {
            rational2var mapping;
            theory_var num = get_num_vars();
            bool refine = false;
            for (theory_var v = 0; v < num; v++) {
                if (is_int(v))
                    continue;
                if (!get_context().is_shared(get_enode(v)))
                    continue;
                inf_numeral const & val = get_value(v);
                if (Ext::is_infinite(val)) {
                    continue;
                }
                rational value = val.get_rational().to_rational() + m_epsilon.to_rational() * val.get_infinitesimal().to_rational();
                theory_var v2;
                if (mapping.find(value, v2)) {
                    SASSERT(!is_int(v2));
                    if (get_value(v) != get_value(v2)) {
                        // v and v2 are not known to be equal. 
                        // The choice of m_epsilon is making them equal.
                        TRACE("refine_epsilon",
                              tout << "v" << v << " v" << v2 << " " << get_value(v) << " " << get_value(v2) << " " << value << std::endl;
                              );
                        refine = true;
                        break;
                    }
                }
                else {
                    mapping.insert(value, v);
                }
            }
            if (!refine)
                return;
            numeral two(2);
            m_epsilon = m_epsilon / two;
            TRACE("refine_epsilon", tout << "new epsilon..." << m_epsilon << std::endl;);
        }
    }

    template<typename Ext>
    void theory_arith<Ext>::init_model(model_generator & m) {
        TRACE("theory_arith", tout << "init model invoked...\n";);
        m_factory = alloc(arith_factory, get_manager());
        m.register_factory(m_factory);
        compute_epsilon();
        refine_epsilon();
    }

    template<typename Ext>
    model_value_proc * theory_arith<Ext>::mk_value(enode * n, model_generator & mg) {
        theory_var v = n->get_th_var(get_id());
        SASSERT(v != null_theory_var);
        inf_numeral const & val = get_value(v);
        rational num = val.get_rational().to_rational() + m_epsilon.to_rational() * val.get_infinitesimal().to_rational();
        return alloc(expr_wrapper_proc, m_factory->mk_value(num, is_int(v)));
    }

    // -----------------------------------
    //
    // Model checker support
    //
    // -----------------------------------

    template<typename Ext>
    bool theory_arith<Ext>::get_value(enode * n, expr_ref & r) {
        theory_var v = n->get_th_var(get_id());
        if (v == null_theory_var) {
            // TODO: generate fresh value different from other get_value(v) for all v.
            return false; 
        }
        inf_numeral const & val = get_value(v);
        if (!val.get_infinitesimal().is_zero()) {
            // TODO: add support for infinitesimals
            return false;
        }
        numeral _val = val.get_rational();
        r = m_util.mk_numeral(_val.to_rational(), is_int(v));
        return true;
    }
    
    // -----------------------------------
    //
    // Backtracking
    //
    // -----------------------------------
    
    template<typename Ext>
    void theory_arith<Ext>::push_scope_eh() {
        theory::push_scope_eh();
        m_scopes.push_back(scope());
        scope & s                      = m_scopes.back();
        s.m_atoms_lim                  = m_atoms.size();
        s.m_bound_trail_lim            = m_bound_trail.size();
        s.m_unassigned_atoms_trail_lim = m_unassigned_atoms_trail.size();
        s.m_asserted_bounds_lim        = m_asserted_bounds.size();
        s.m_asserted_qhead_old         = m_asserted_qhead;
        s.m_bounds_to_delete_lim       = m_bounds_to_delete.size();
        s.m_nl_monomials_lim           = m_nl_monomials.size();
        s.m_nl_propagated_lim          = m_nl_propagated.size();
        CASSERT("arith", wf_rows());
        CASSERT("arith", wf_columns());
        CASSERT("arith", valid_row_assignment());
        CASSERT("arith", satisfy_bounds());
    }

    template<typename Ext>
    void theory_arith<Ext>::pop_scope_eh(unsigned num_scopes) {
        CASSERT("arith", wf_rows());
        CASSERT("arith", wf_columns());
        CASSERT("arith", valid_row_assignment());
        TRACE("arith_pop_scope_bug", display(tout););
        // The m_update_trail_stack may not be empty.
        // In an old version, only propagate_core and methods invoked by propagate_core were
        // inserting elements in the m_update_trail_stack stack.
        // This is not true anymore. The method quasi_base_row2base_row also does that.
        // So, restore_assignment must be invoked. In most cases, it is a noop since the stack is empty.
        restore_assignment();
        m_to_patch.reset();
        unsigned lvl     = m_scopes.size();
        SASSERT(num_scopes <= lvl);
        unsigned new_lvl = lvl - num_scopes;
        scope & s        = m_scopes[new_lvl];
        restore_bounds(s.m_bound_trail_lim);
        restore_unassigned_atoms(s.m_unassigned_atoms_trail_lim);
        m_asserted_bounds.shrink(s.m_asserted_bounds_lim);
        m_asserted_qhead = s.m_asserted_qhead_old;
        TRACE("arith_pop_scope_bug", tout << "num_vars: " << get_num_vars() << ", num_old_vars: " << get_old_num_vars(num_scopes) << "\n";);
        restore_nl_propagated_flag(s.m_nl_propagated_lim);
        m_nl_monomials.shrink(s.m_nl_monomials_lim);
        del_atoms(s.m_atoms_lim);
        del_bounds(s.m_bounds_to_delete_lim);
        del_vars(get_old_num_vars(num_scopes));
        m_scopes.shrink(new_lvl);
        theory::pop_scope_eh(num_scopes);
        bool r = make_feasible();
        SASSERT(r);
        SASSERT(m_to_patch.empty());
        m_to_check.reset();
        m_in_to_check.reset();
        m_new_atoms.reset();
        CASSERT("arith", wf_rows());
        CASSERT("arith", wf_columns());
        CASSERT("arith", valid_row_assignment());
        CASSERT("arith", satisfy_bounds());
    }

    template<typename Ext>
    void theory_arith<Ext>::restore_nl_propagated_flag(unsigned old_trail_size) {
        typename svector<theory_var>::iterator begin = m_nl_propagated.begin() + old_trail_size;
        typename svector<theory_var>::iterator it    = m_nl_propagated.end();
        while (it != begin) {
            --it;
            SASSERT(m_data[*it].m_nl_propagated);
            m_data[*it].m_nl_propagated = false;
        }
        m_nl_propagated.shrink(old_trail_size);
    }

    template<typename Ext>
    void theory_arith<Ext>::restore_bounds(unsigned old_trail_size) {
        CASSERT("arith", wf_rows());
        typename svector<bound_trail>::iterator begin = m_bound_trail.begin() + old_trail_size;
        typename svector<bound_trail>::iterator it    = m_bound_trail.end();
        while (it != begin) {
            --it;
            theory_var v = it->get_var();
            bound *    b = it->get_old_bound();
            SASSERT(is_base(v) || is_non_base(v));
            restore_bound(v, b, it->is_upper());
            if (lazy_pivoting_lvl() > 2 && b == 0 && is_base(v) && is_free(v)) {
                SASSERT(!has_var_kind(get_var_row(v), BASE));
                SASSERT(!has_var_kind(get_var_row(v), QUASI_BASE));
                eliminate<false>(v, false);
                SASSERT(m_columns[v].size() == 1);
                SASSERT(!has_var_kind(get_var_row(v), BASE));
                SASSERT(!has_var_kind(get_var_row(v), QUASI_BASE));
                set_var_kind(v, QUASI_BASE);
            }
        }
        m_bound_trail.shrink(old_trail_size);
        CASSERT("arith", wf_rows());
    }

    template<typename Ext>
    void theory_arith<Ext>::restore_unassigned_atoms(unsigned old_trail_size) {
        svector<unsigned>::iterator begin = m_unassigned_atoms_trail.begin() + old_trail_size;
        svector<unsigned>::iterator it    = m_unassigned_atoms_trail.end();
        while (it != begin) {
            --it;
            m_unassigned_atoms[*it]++;
        }
        
        m_unassigned_atoms_trail.shrink(old_trail_size);
    }

    template<typename Ext>
    void theory_arith<Ext>::del_atoms(unsigned old_size) {
        typename atoms::iterator begin = m_atoms.begin() + old_size;
        typename atoms::iterator it    = m_atoms.end();
        while (it != begin) {
            --it;
            atom * a     = *it;
            theory_var v = a->get_var();
            bool_var bv  = a->get_bool_var();
            erase_bv2a(bv);
            SASSERT(m_var_occs[v].back() == a);
            m_var_occs[v].pop_back();
            dealloc(a);
        }    
        m_atoms.shrink(old_size);
    }

    template<typename Ext>
    void theory_arith<Ext>::del_bounds(unsigned old_size) {
        typename ptr_vector<bound>::iterator begin = m_bounds_to_delete.begin() + old_size;
        typename ptr_vector<bound>::iterator it    = m_bounds_to_delete.end();
        while (it != begin) {
            --it;
            bound * b = *it;
            dealloc(b);
        }    
        m_bounds_to_delete.shrink(old_size);
    }

    template<typename Ext>
    void theory_arith<Ext>::del_vars(unsigned old_num_vars) {
        int num_vars = get_num_vars();
        SASSERT(num_vars >= static_cast<int>(old_num_vars));
        if (num_vars != static_cast<int>(old_num_vars)) {
            theory_var v = num_vars;
            while (v > static_cast<int>(old_num_vars)) {
                --v;
                switch (get_var_kind(v)) {
                case QUASI_BASE:
                    SASSERT(m_columns[v].size() == 1);
                    del_row(get_var_row(v));
                    break; 
                case BASE:
                    SASSERT(lazy_pivoting_lvl() != 0 || m_columns[v].size() == 1);
                    if (lazy_pivoting_lvl() > 0)
                        eliminate<false>(v, false);
                    del_row(get_var_row(v));
                    break;
                case NON_BASE: {
                    col_entry const * entry = get_a_base_row_that_contains(v);
                    if (entry) {
                        row & r = m_rows[entry->m_row_id];
                        SASSERT(is_base(r.get_base_var()));
                        SASSERT(r[entry->m_row_idx].m_var == v);
                        pivot<false>(r.get_base_var(), v, r[entry->m_row_idx].m_coeff, false);
                        SASSERT(is_base(v));
                        del_row(get_var_row(v));
                    }
                    break;
                } }
                m_in_update_trail_stack.remove(v);
                m_left_basis.remove(v);
                m_in_to_check.remove(v);
            }
            m_columns         .shrink(old_num_vars);
            m_data            .shrink(old_num_vars);
            m_value           .shrink(old_num_vars);
            m_old_value       .shrink(old_num_vars);
            m_var_occs        .shrink(old_num_vars);
            m_unassigned_atoms.shrink(old_num_vars);
            m_var_pos         .shrink(old_num_vars);
            m_bounds[0]       .shrink(old_num_vars);
            m_bounds[1]       .shrink(old_num_vars);
            SASSERT(check_vector_sizes());
        }
    }

    template<typename Ext>
    void theory_arith<Ext>::del_row(unsigned r_id) {
        row & r      = m_rows[r_id];
        typename vector<row_entry>::const_iterator it  = r.begin_entries();
        typename vector<row_entry>::const_iterator end = r.end_entries();
        for (; it != end; ++it) {
            if (!it->is_dead()) {
                theory_var v = it->m_var;
                column & c   = m_columns[v];
                c.del_col_entry(it->m_col_idx);
            }
        }
        r.m_base_var = null_theory_var;
        r.reset();
        m_dead_rows.push_back(r_id);
    }
    
    /**
       \brief reset and retrieve built-in explanation hints for arithmetic lemmmas.
    */

    template<typename Ext>
    typename theory_arith<Ext>::antecedents& theory_arith<Ext>::get_antecedents() { 
        m_tmp_antecedents.reset(); 
        return m_tmp_antecedents; 
    }

};

#endif /* _THEORY_ARITH_CORE_H_ */
<|MERGE_RESOLUTION|>--- conflicted
+++ resolved
@@ -821,11 +821,7 @@
             m_new_atoms.push_back(a1);
             return;
         }
-<<<<<<< HEAD
         inf_numeral const & k1(a1->get_k());
-=======
-        numeral const & k1(a1->get_k());
->>>>>>> 4995ce1f
         atom_kind kind1 = a1->get_atom_kind();
         TRACE("mk_bound_axioms", tout << "making bound axioms for v" << v << " " << kind1 << " " << k1 << "\n";);
         typename atoms::iterator it  = occs.begin();
@@ -835,11 +831,7 @@
         typename atoms::iterator hi_inf = end, hi_sup = end;
         for (; it != end; ++it) {
             atom * a2 = *it;            
-<<<<<<< HEAD
             inf_numeral const & k2(a2->get_k());
-=======
-            numeral const & k2(a2->get_k());
->>>>>>> 4995ce1f
             atom_kind kind2 = a2->get_atom_kind();
             SASSERT(k1 != k2 || kind1 != kind2);
             if (kind2 == A_LOWER) {
@@ -872,13 +864,8 @@
         theory_var v = a1->get_var();
         literal   l1(a1->get_bool_var()); 
         literal   l2(a2->get_bool_var()); 
-<<<<<<< HEAD
         inf_numeral const & k1(a1->get_k());
         inf_numeral const & k2(a2->get_k());
-=======
-        numeral const & k1(a1->get_k());
-        numeral const & k2(a2->get_k());
->>>>>>> 4995ce1f
         atom_kind kind1 = a1->get_atom_kind();
         atom_kind kind2 = a2->get_atom_kind();
         bool v_is_int = is_int(v);
@@ -887,12 +874,6 @@
         parameter coeffs[3] = { parameter(symbol("farkas")), 
                                 parameter(rational(1)), parameter(rational(1)) };
 
-<<<<<<< HEAD
-        //std::cout << "v" << v << " " << ((kind1==A_LOWER)?"<= ":">= ") << k1 << "\t    ";
-        //std::cout << "v" << v << " " << ((kind2==A_LOWER)?"<= ":">= ") << k2 << "\n";
-
-=======
->>>>>>> 4995ce1f
         if (kind1 == A_LOWER) {
             if (kind2 == A_LOWER) {
                 if (k2 <= k1) {
@@ -909,11 +890,7 @@
             else {
                 // k1 > hi_inf, k1 <= x => ~(x <= hi_inf)
                 mk_clause(~l1, ~l2, 3, coeffs);
-<<<<<<< HEAD
                 if (v_is_int && k1 == k2 + inf_numeral(1)) {
-=======
-                if (v_is_int && k1 == k2 + numeral(1)) {
->>>>>>> 4995ce1f
                     // k1 <= x or x <= k1-1
                     mk_clause(l1, l2, 3, coeffs);
                 }
@@ -927,11 +904,7 @@
             else {
                 // k1 < k2, k2 <= x => ~(x <= k1)
                 mk_clause(~l1, ~l2, 3, coeffs); 
-<<<<<<< HEAD
                 if (v_is_int && k1 == k2 - inf_numeral(1)) {
-=======
-                if (v_is_int && k1 == k2 - numeral(1)) {
->>>>>>> 4995ce1f
                     // x <= k1 or k1+l <= x
                     mk_clause(l1, l2, 3, coeffs);
                 }
@@ -982,10 +955,6 @@
             typename atoms::iterator lo_inf1 = begin1, lo_sup1 = begin1;
             typename atoms::iterator hi_inf1 = begin2, hi_sup1 = begin2;
             bool flo_inf, fhi_inf, flo_sup, fhi_sup;
-<<<<<<< HEAD
-   //         std::cout << atoms.size() << "\n";
-=======
->>>>>>> 4995ce1f
             ptr_addr_hashtable<atom> visited;
             for (unsigned i = 0; i < atoms.size(); ++i) {
                 atom* a1 = atoms[i];
@@ -993,11 +962,6 @@
                 hi_inf1 = next_inf(a1, A_UPPER, hi_inf, end, fhi_inf);
                 lo_sup1 = next_sup(a1, A_LOWER, lo_sup, end, flo_sup);
                 hi_sup1 = next_sup(a1, A_UPPER, hi_sup, end, fhi_sup);
-<<<<<<< HEAD
-//                std::cout << "v" << a1->get_var() << ((a1->get_atom_kind()==A_LOWER)?" <= ":" >= ") << a1->get_k() << "\n";
- //               std::cout << (lo_inf1 != end) << " " << (lo_sup1 != end) << " " << (hi_inf1 != end) << " " << (hi_sup1 != end) << "\n";
-=======
->>>>>>> 4995ce1f
                 if (lo_inf1 != end) lo_inf = lo_inf1; 
                 if (lo_sup1 != end) lo_sup = lo_sup1; 
                 if (hi_inf1 != end) hi_inf = hi_inf1; 
@@ -1036,22 +1000,14 @@
         typename atoms::iterator it, 
         typename atoms::iterator end,
         bool& found_compatible) {
-<<<<<<< HEAD
         inf_numeral const & k1(a1->get_k());
-=======
-        numeral const & k1(a1->get_k());
->>>>>>> 4995ce1f
         typename atoms::iterator result = end;
         found_compatible = false;
         for (; it != end; ++it) {
             atom * a2 = *it;            
             if (a1 == a2) continue;
             if (a2->get_atom_kind() != kind) continue;
-<<<<<<< HEAD
             inf_numeral const & k2(a2->get_k());
-=======
-            numeral const & k2(a2->get_k());
->>>>>>> 4995ce1f
             found_compatible = true;
             if (k2 <= k1) {
                 result = it;
@@ -1071,21 +1027,13 @@
         typename atoms::iterator it, 
         typename atoms::iterator end,
         bool& found_compatible) {
-<<<<<<< HEAD
         inf_numeral const & k1(a1->get_k());
-=======
-        numeral const & k1(a1->get_k());
->>>>>>> 4995ce1f
         found_compatible = false;
         for (; it != end; ++it) {
             atom * a2 = *it;            
             if (a1 == a2) continue;
             if (a2->get_atom_kind() != kind) continue;
-<<<<<<< HEAD
             inf_numeral const & k2(a2->get_k());
-=======
-            numeral const & k2(a2->get_k());
->>>>>>> 4995ce1f
             found_compatible = true;
             if (k1 < k2) {
                 return it;
@@ -1133,11 +1081,7 @@
         ctx.set_var_theory(bv, get_id());
         rational _k;
         VERIFY(m_util.is_numeral(rhs, _k));
-<<<<<<< HEAD
         inf_numeral   k(_k);
-=======
-        numeral   k(_k);
->>>>>>> 4995ce1f
         atom * a = alloc(atom, bv, v, k, kind);
         mk_bound_axioms(a);
         m_unassigned_atoms[v]++;
