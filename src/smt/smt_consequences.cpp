/*++
Copyright (c) 2006 Microsoft Corporation

Module Name:

    smt_consequences.cpp

Abstract:

    Tuned consequence finding for smt_context.

Author:

    nbjorner 2016-07-28.

Revision History:

--*/
#include "smt_context.h"
#include "ast_util.h"

namespace smt {

    expr_ref context::antecedent2fml(uint_set const& vars) {
        expr_ref_vector premises(m_manager);
        uint_set::iterator it = vars.begin(), end = vars.end();
        for (; it != end; ++it) {
            expr* e =  bool_var2expr(*it);
            premises.push_back(get_assignment(*it) != l_false ? e : m_manager.mk_not(e));
        }
        return mk_and(premises);
    }

    void context::extract_fixed_consequences(unsigned start, obj_map<expr, expr*>& vars, uint_set const& assumptions, expr_ref_vector& conseq) {
        ast_manager& m = m_manager;
        pop_to_search_lvl();
        literal_vector const& lits = assigned_literals();
        unsigned sz = lits.size();
        expr* e1, *e2;       
        expr_ref fml(m);
        for (unsigned i = start; i < sz; ++i) {            
            literal lit = lits[i];
            if (lit == true_literal) continue;
            expr* e = bool_var2expr(lit.var());
            uint_set s;
            if (assumptions.contains(lit.var())) {
                s.insert(lit.var());
            }
            else {
                b_justification js = get_justification(lit.var());
                switch (js.get_kind()) {
                case b_justification::CLAUSE: {
                    clause * cls      = js.get_clause();
                    unsigned num_lits = cls->get_num_literals();
                    for (unsigned j = 0; j < num_lits; ++j) {
                        literal lit2 = cls->get_literal(j);
                        if (lit2.var() != lit.var()) {
                            s |= m_antecedents.find(lit2.var());
                        }
                    }
                    break;
                }
                case b_justification::BIN_CLAUSE: {
                    s |= m_antecedents.find(js.get_literal().var());
                    break;
                }
                case b_justification::AXIOM: {
                    break;
                }
                case b_justification::JUSTIFICATION: {
                    literal_vector literals;
                    m_conflict_resolution->justification2literals(js.get_justification(), literals);
                    for (unsigned j = 0; j < literals.size(); ++j) {
                        s |= m_antecedents.find(literals[j].var());
                    }
                    break;
                }
                }                
            }       
            m_antecedents.insert(lit.var(), s);
            TRACE("context", display_literal_verbose(tout, lit); tout << " " << s << "\n";);
            bool found = false;
            if (vars.contains(e)) {
                found = true;
                fml = lit.sign()?m.mk_not(e):e;
                vars.erase(e);
            }
            else if (!lit.sign() && m.is_eq(e, e1, e2)) {
                if (vars.contains(e2)) {
                    std::swap(e1, e2);
                }
                if (vars.contains(e1) && m.is_value(e2)) {
                    found = true;
                    fml = e;
                    vars.erase(e1);                    
                }
            }
            if (found) {
                fml = m.mk_implies(antecedent2fml(s), fml);
                conseq.push_back(fml);
            }
        }
    }

<<<<<<< HEAD
    void context::delete_unfixed(obj_map<expr, expr*>& var2val, expr_ref_vector& unfixed) {
=======
    unsigned context::delete_unfixed(obj_map<expr, expr*>& var2val, expr_ref_vector& unfixed) {
>>>>>>> 491b3b34
        ast_manager& m = m_manager;
        ptr_vector<expr> to_delete;
        obj_map<expr,expr*>::iterator it = var2val.begin(), end = var2val.end();
        for (; it != end; ++it) {
            expr* k = it->m_key;
            expr* v = it->m_value;
            if (m.is_bool(k)) {
                literal lit = get_literal(k);
                switch (get_assignment(lit)) {
                case l_true: 
                    if (m.is_false(v)) {
                        to_delete.push_back(k);
                    }
                    else {
                        force_phase(lit.var(), false);
                    }
                    break;
                case l_false:
                    if (m.is_true(v)) {
                        to_delete.push_back(k);
                    }
                    else {
                        force_phase(lit.var(), true);
                    }
                    break;
                default:
                    to_delete.push_back(k);
                    break;
                }
            }
            else if (e_internalized(k) && m.are_distinct(v, get_enode(k)->get_root()->get_owner())) {
                to_delete.push_back(k);
            }
        }
        for (unsigned i = 0; i < to_delete.size(); ++i) {
            var2val.remove(to_delete[i]);
            unfixed.push_back(to_delete[i]);
        }
        return to_delete.size();
    }

    //
    // Extract equalities that are congruent at the search level.
    // 
    unsigned context::extract_fixed_eqs(obj_map<expr, expr*>& var2val, expr_ref_vector& conseq) {
        ast_manager& m = m_manager;
        ptr_vector<expr> to_delete;
        expr_ref fml(m), eq(m);
        obj_map<expr,expr*>::iterator it = var2val.begin(), end = var2val.end();
        for (; it != end; ++it) {
            expr* k = it->m_key;
            expr* v = it->m_value;
            if (!m.is_bool(k) && e_internalized(k) && e_internalized(v) && 
                get_enode(k)->get_root() == get_enode(v)->get_root()) {
                literal_vector literals;
                m_conflict_resolution->eq2literals(get_enode(v), get_enode(k), literals);
                uint_set s;
                for (unsigned i = 0; i < literals.size(); ++i) {
                    SASSERT(get_assign_level(literals[i]) <= get_search_level());
                    s |= m_antecedents.find(literals[i].var());
                }
                
                fml = m.mk_eq(k, v);
                fml = m.mk_implies(antecedent2fml(s), fml);
                conseq.push_back(fml);
                to_delete.push_back(k);

                for (unsigned i = 0; i < literals.size(); ++i) {
                    literals[i].neg();
                }
                eq = mk_eq_atom(k, v);
                internalize_formula(eq, false);
                literal lit(get_bool_var(eq), true);
                literals.push_back(lit);
                mk_clause(literals.size(), literals.c_ptr(), 0);
            }
        }    
        for (unsigned i = 0; i < to_delete.size(); ++i) {
            var2val.remove(to_delete[i]);
        }
        return to_delete.size();
    }

    lbool context::get_consequences(expr_ref_vector const& assumptions, 
                                    expr_ref_vector const& vars, 
                                    expr_ref_vector& conseq, 
                                    expr_ref_vector& unfixed) {

        m_antecedents.reset();
        lbool is_sat = check(assumptions.size(), assumptions.c_ptr());
        if (is_sat != l_true) {
            return is_sat;
        }
        obj_map<expr, expr*> var2val;
        uint_set _assumptions;
        for (unsigned i = 0; i < assumptions.size(); ++i) {
            _assumptions.insert(get_literal(assumptions[i]).var());
        }
        model_ref mdl;
        get_model(mdl);
        ast_manager& m = m_manager;
        expr_ref_vector trail(m);
        model_evaluator eval(*mdl.get());
        expr_ref val(m);
        for (unsigned i = 0; i < vars.size(); ++i) {
            eval(vars[i], val);
            if (m.is_value(val)) {
                trail.push_back(val);
                var2val.insert(vars[i], val);
            } 
            else {
                unfixed.push_back(vars[i]);
            }
        }
        extract_fixed_consequences(0, var2val, _assumptions, conseq);
        unsigned num_units = assigned_literals().size();
        app_ref eq(m);
        TRACE("context", 
              tout << "vars: " << vars.size() << "\n";
              tout << "lits: " << num_units << "\n";);
        m_case_split_queue->init_search_eh();
        unsigned num_iterations = 0;
        unsigned model_threshold = 2;
        unsigned num_unfixed = 0;
        unsigned num_fixed_eqs = 0;
        unsigned num_reiterations = 0;
        while (!var2val.empty()) {
            obj_map<expr,expr*>::iterator it = var2val.begin();
            expr* e = it->m_key;
            expr* val = it->m_value;
            push_scope();
            unsigned current_level = m_scope_lvl;

            literal lit;
            if (m.is_bool(e)) {
                lit = literal(get_bool_var(e), m.is_true(val));
            }
            else {
                eq = mk_eq_atom(e, val);
                internalize_formula(eq, false);
                lit = literal(get_bool_var(eq), true);
            }
            assign(lit, b_justification::mk_axiom(), true);
            flet<bool> l(m_searching, true);
            while (true) {
                is_sat = bounded_search();
                TRACE("context", tout << "search result: " << is_sat << "\n";);
                if (is_sat != l_true && m_last_search_failure != OK) {
                    return is_sat;
                }
                if (is_sat == l_undef) {
                    TRACE("context", tout << "restart\n";);
                    inc_limits();
                    continue;
                }
                break;
            }
            if (get_assignment(lit) == l_true) {
                var2val.erase(e);
                unfixed.push_back(e);
            }
            else if (get_assign_level(lit) > get_search_level()) {
                TRACE("context", tout << "Retry fixing: " << mk_pp(e, m) << "\n";);
                pop_to_search_lvl();
<<<<<<< HEAD
                IF_VERBOSE(1, verbose_stream() << "(get-consequences re-iterating)\n";);
=======
                ++num_reiterations;
>>>>>>> 491b3b34
                continue;
            }
            else {
                TRACE("context", tout << "Fixed: " << mk_pp(e, m) << "\n";);
            }
            ++num_iterations;

<<<<<<< HEAD
            TRACE("context", tout << "Unfixed variables: " << var2val.size() << "\n";);
            if (model_threshold <= num_iterations || num_iterations <= 2) {
                unsigned num_deleted = unfixed.size();
                delete_unfixed(var2val, unfixed);
                num_deleted = unfixed.size() - num_deleted;
                // The next time we check the model is after 1.5 additional iterations.
                model_threshold *= 3;
                model_threshold /= 2;                
                IF_VERBOSE(1, verbose_stream() << "(get-consequences deleting: " << num_deleted << " num-values: " << var2val.size() << " num-iterations: " << num_iterations << ")\n";);

=======
            bool apply_slow_pass = model_threshold <= num_iterations || num_iterations <= 2;
            if (apply_slow_pass) {
                num_unfixed += delete_unfixed(var2val, unfixed);
                // The next time we check the model is after 1.5 additional iterations.
                model_threshold *= 3;
                model_threshold /= 2;                                
>>>>>>> 491b3b34
            }
            // repeat until we either have a model with negated literal or 
            // the literal is implied at base.

            extract_fixed_consequences(num_units, var2val, _assumptions, conseq);
            num_units = assigned_literals().size();
            if (apply_slow_pass) {
                num_fixed_eqs += extract_fixed_eqs(var2val, conseq);
                IF_VERBOSE(1, verbose_stream() << "(get-consequences"
                           << " iterations: " << num_iterations 
                           << " variables: " << var2val.size() 
                           << " fixed: " << conseq.size() 
                           << " unfixed: " << unfixed.size() 
                           << " fixed-eqs: " << num_fixed_eqs
                           << " unfixed-deleted: " << num_unfixed
                           << ")\n";);        
                TRACE("context", tout << "(get-consequences"
                      << " iterations: " << num_iterations 
                      << " variables: " << var2val.size() 
                      << " fixed: " << conseq.size() 
                      << " unfixed: " << unfixed.size() 
                      << " fixed-eqs: " << num_fixed_eqs
                      << " unfixed-deleted: " << num_unfixed
                      << ")\n";);        
            }
            if (var2val.contains(e)) {
                TRACE("context", tout << "Fixed value to " << mk_pp(e, m) << " was not processed\n";);
                expr_ref fml(m);
                fml = m.mk_eq(e, var2val.find(e));
                fml = m.mk_implies(antecedent2fml(m_antecedents[lit.var()]), fml);
                conseq.push_back(fml);
                var2val.erase(e);
                SASSERT(get_assignment(lit) == l_false);
            }        
        }
        end_search();
        return l_true;
    }

}<|MERGE_RESOLUTION|>--- conflicted
+++ resolved
@@ -102,11 +102,7 @@
         }
     }
 
-<<<<<<< HEAD
-    void context::delete_unfixed(obj_map<expr, expr*>& var2val, expr_ref_vector& unfixed) {
-=======
     unsigned context::delete_unfixed(obj_map<expr, expr*>& var2val, expr_ref_vector& unfixed) {
->>>>>>> 491b3b34
         ast_manager& m = m_manager;
         ptr_vector<expr> to_delete;
         obj_map<expr,expr*>::iterator it = var2val.begin(), end = var2val.end();
@@ -271,11 +267,7 @@
             else if (get_assign_level(lit) > get_search_level()) {
                 TRACE("context", tout << "Retry fixing: " << mk_pp(e, m) << "\n";);
                 pop_to_search_lvl();
-<<<<<<< HEAD
-                IF_VERBOSE(1, verbose_stream() << "(get-consequences re-iterating)\n";);
-=======
                 ++num_reiterations;
->>>>>>> 491b3b34
                 continue;
             }
             else {
@@ -283,25 +275,12 @@
             }
             ++num_iterations;
 
-<<<<<<< HEAD
-            TRACE("context", tout << "Unfixed variables: " << var2val.size() << "\n";);
-            if (model_threshold <= num_iterations || num_iterations <= 2) {
-                unsigned num_deleted = unfixed.size();
-                delete_unfixed(var2val, unfixed);
-                num_deleted = unfixed.size() - num_deleted;
-                // The next time we check the model is after 1.5 additional iterations.
-                model_threshold *= 3;
-                model_threshold /= 2;                
-                IF_VERBOSE(1, verbose_stream() << "(get-consequences deleting: " << num_deleted << " num-values: " << var2val.size() << " num-iterations: " << num_iterations << ")\n";);
-
-=======
             bool apply_slow_pass = model_threshold <= num_iterations || num_iterations <= 2;
             if (apply_slow_pass) {
                 num_unfixed += delete_unfixed(var2val, unfixed);
                 // The next time we check the model is after 1.5 additional iterations.
                 model_threshold *= 3;
                 model_threshold /= 2;                                
->>>>>>> 491b3b34
             }
             // repeat until we either have a model with negated literal or 
             // the literal is implied at base.
