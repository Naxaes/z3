/*++
Copyright (c) 2011 Microsoft Corporation

Module Name:

    sat_simplifier.cpp

Abstract:

    SAT simplification procedures that use a "full" occurrence list:
    Subsumption, Blocked Clause Removal, Variable Elimination, ...


Author:

    Leonardo de Moura (leonardo) 2011-05-24.

Revision History:

--*/
#include"sat_simplifier.h"
#include"sat_simplifier_params.hpp"
#include"sat_solver.h"
#include"sat_lookahead.h"
#include"stopwatch.h"
#include"trace.h"

namespace sat {

    void use_list::init(unsigned num_vars) {
        m_use_list.reset();
        unsigned num_lits = 2 * num_vars;
        m_use_list.resize(num_lits);
    }

    void use_list::insert(clause & c) {
        unsigned sz = c.size();
        for (unsigned i = 0; i < sz; i++) {
            if (m_use_list.size() <= c[i].index()) {
                std::cout << c[i] << "\n";
                std::cout << m_use_list.size() << "\n";
            }
            m_use_list[c[i].index()].insert(c);
        }
    }

    void use_list::erase(clause & c) {
        unsigned sz = c.size();
        for (unsigned i = 0; i < sz; i++) {
            m_use_list[c[i].index()].erase(c);
        }
    }

    void use_list::erase(clause & c, literal l) {
        unsigned sz = c.size();
        for (unsigned i = 0; i < sz; i++) {
            literal l2 = c[i];
            if (l2 != l)
                m_use_list[l2.index()].erase(c);
        }
    }

    simplifier::simplifier(solver & _s, params_ref const & p):
        s(_s),
        m_num_calls(0) {
        updt_params(p);
        reset_statistics();
    }

    simplifier::~simplifier() {
        finalize();
    }

    inline watch_list & simplifier::get_wlist(literal l) { return s.get_wlist(l); }

    inline watch_list const & simplifier::get_wlist(literal l) const { return s.get_wlist(l); }

    inline bool simplifier::is_external(bool_var v) const { return s.is_external(v); }

    inline bool simplifier::was_eliminated(bool_var v) const { return s.was_eliminated(v); }

    lbool simplifier::value(bool_var v) const { return s.value(v); }

    lbool simplifier::value(literal l) const { return s.value(l); }

    inline void simplifier::checkpoint() { s.checkpoint(); }

    void simplifier::register_clauses(clause_vector & cs) {
        std::stable_sort(cs.begin(), cs.end(), size_lt());
        clause_vector::iterator it  = cs.begin();
        clause_vector::iterator end = cs.end();
        for (; it != end; ++it) {
            clause & c = *(*it);
            if (!c.frozen()) {
                m_use_list.insert(c);
                if (c.strengthened())
                    m_sub_todo.insert(c);
            }
        }
    }

    inline void simplifier::remove_clause_core(clause & c) {
        unsigned sz = c.size();
        for (unsigned i = 0; i < sz; i++)
            insert_elim_todo(c[i].var());
        m_sub_todo.erase(c);
        c.set_removed(true);
        TRACE("resolution_bug", tout << "del_clause: " << c << "\n";);
        m_need_cleanup = true;
    }

    inline void simplifier::remove_clause(clause & c) {
        remove_clause_core(c);
        m_use_list.erase(c);
    }

    inline void simplifier::remove_clause(clause & c, literal l) {
        remove_clause_core(c);
        m_use_list.erase(c, l);
    }

    inline void simplifier::remove_bin_clause_half(literal l1, literal l2, bool learned) {
        SASSERT(s.get_wlist(~l1).contains(watched(l2, learned)));
        s.get_wlist(~l1).erase(watched(l2, learned));
        m_sub_bin_todo.erase(bin_clause(l1, l2, learned));
    }

    void simplifier::init_visited() {
        m_visited.reset();
        m_visited.resize(2*s.num_vars(), false);
    }

    void simplifier::finalize() {
        m_use_list.finalize();
        m_sub_todo.finalize();
        m_sub_bin_todo.finalize();
        m_elim_todo.finalize();
        m_visited.finalize();
        m_bs_cs.finalize();
        m_bs_ls.finalize();
    }

    void simplifier::initialize() {
        m_need_cleanup = false;
        s.m_cleaner(true);
        m_last_sub_trail_sz = s.m_trail.size();
        m_use_list.init(s.num_vars());
        m_sub_todo.reset();
        m_sub_bin_todo.reset();
        m_elim_todo.reset();
        init_visited();
        TRACE("after_cleanup", s.display(tout););
        CASSERT("sat_solver", s.check_invariant());
    }

    void simplifier::operator()(bool learned) {
        if (s.inconsistent())
            return;
        if (!m_subsumption && !m_elim_blocked_clauses && !m_resolution)
            return;

        // solver::scoped_disable_checkpoint _scoped_disable_checkpoint(s);
        
        initialize();

        CASSERT("sat_solver", s.check_invariant());
        TRACE("before_simplifier", s.display(tout););

        m_sub_todo.reset();
        m_sub_bin_todo.reset();
        s.m_cleaner(true);
        m_last_sub_trail_sz = s.m_trail.size();
        TRACE("after_cleanup", s.display(tout););
        CASSERT("sat_solver", s.check_invariant());
        m_need_cleanup = false;
        m_use_list.init(s.num_vars());
        m_learned_in_use_lists = false;
        if (learned) {
            register_clauses(s.m_learned);
            m_learned_in_use_lists = true;
        }
        register_clauses(s.m_clauses);

        if (!learned && (m_elim_blocked_clauses || m_elim_blocked_clauses_at == m_num_calls))
            elim_blocked_clauses();

        if (!learned)
            m_num_calls++;

        m_sub_counter  = m_subsumption_limit;
        m_elim_counter = m_res_limit;
        m_old_num_elim_vars = m_num_elim_vars;

        scoped_finalize _scoped_finalize(*this);

        do {
            if (m_subsumption)
                subsume();
            if (s.inconsistent())
                return;
            if (!learned && m_resolution)
                elim_vars();
            if (s.inconsistent())
                return;
            if (!m_subsumption || m_sub_counter < 0)
                break;
        }
        while (!m_sub_todo.empty());
    }

<<<<<<< HEAD
        if (!learned) {
            // perform lookahead simplification
            lookahead(s).simplify();
        }

        bool vars_eliminated = m_num_elim_vars > old_num_elim_vars;
=======
    void simplifier::scoped_finalize_fn() {
        bool vars_eliminated = m_num_elim_vars > m_old_num_elim_vars;
>>>>>>> 69aa5ca8

        if (m_need_cleanup) {
            TRACE("after_simplifier", tout << "cleanning watches...\n";);
            cleanup_watches();
            cleanup_clauses(s.m_learned, true, vars_eliminated,  m_learned_in_use_lists);
            cleanup_clauses(s.m_clauses, false, vars_eliminated, true);
        }
        else {
            TRACE("after_simplifier", tout << "skipping cleanup...\n";);
            if (vars_eliminated) {
                // must remove learned clauses with eliminated variables
                cleanup_clauses(s.m_learned, true, true, m_learned_in_use_lists);
            }
        }

        CASSERT("sat_solver", s.check_invariant());
        TRACE("after_simplifier", s.display(tout); tout << "model_converter:\n"; s.m_mc.display(tout););
        finalize();

    }

    /**
       \brief Eliminate all ternary and clause watches.
    */
    void simplifier::cleanup_watches() {
        vector<watch_list>::iterator it  = s.m_watches.begin();
        vector<watch_list>::iterator end = s.m_watches.end();
        for (; it != end; ++it) {
            watch_list & wlist = *it;
            watch_list::iterator it2    = wlist.begin();
            watch_list::iterator itprev = it2;
            watch_list::iterator end2   = wlist.end();
            for (; it2 != end2; ++it2) {
                switch (it2->get_kind()) {
                case watched::TERNARY:
                case watched::CLAUSE:
                    // consume
                    break;
                default:
                    *itprev = *it2;
                    itprev++;
                    break;
                }
            }
            wlist.set_end(itprev);
        }
    }

    void simplifier::cleanup_clauses(clause_vector & cs, bool learned, bool vars_eliminated, bool in_use_lists) {
        TRACE("sat", tout << "cleanup_clauses\n";);
        clause_vector::iterator it  = cs.begin();
        clause_vector::iterator it2 = it;
        clause_vector::iterator end = cs.end();
        for (; it != end; ++it) {
            clause & c = *(*it);
            if (c.was_removed()) {
                s.del_clause(c);
                continue;
            }

            if (learned && vars_eliminated) {
                unsigned sz = c.size();
                unsigned i;
                for (i = 0; i < sz; i++) {
                    if (was_eliminated(c[i].var()))
                        break;
                }
                if (i < sz) {
                    s.del_clause(c);
                    continue;
                }
            }

            if (cleanup_clause(c, in_use_lists)) {
                s.del_clause(c);
                continue;
            }
            unsigned sz = c.size();
            if (sz == 0) {
                s.set_conflict(justification());
<<<<<<< HEAD
                for (; it != end; ++it) {
                    *it2 = *it;
                    ++it2;
=======
                for (; it != end; ++it, ++it2) {
                    *it2 = *it;
>>>>>>> 69aa5ca8
                }
                break;
            }
            if (sz == 1) {
                s.assign(c[0], justification());
                s.del_clause(c);
                continue;
            }
            if (sz == 2) {
                s.mk_bin_clause(c[0], c[1], c.is_learned());
                s.del_clause(c);
                continue;
            }
            // clause became a problem clause
            if (learned && !c.is_learned()) {
                SASSERT(!c.frozen());
                s.m_clauses.push_back(&c);
                continue;
            }
            *it2 = *it;
            it2++;
            if (!c.frozen()) {
                if (sz == 3)
                    s.attach_ter_clause(c);
                else
                    s.attach_nary_clause(c);
                if (s.m_config.m_drat) {
                    s.m_drat.add(c, true);
                }
            }
        }
        cs.set_end(it2);
    }

    void simplifier::mark_all_but(clause const & c, literal l) {
        unsigned sz = c.size();
        for (unsigned i = 0; i < sz; i++) {
            if (c[i] == l)
                continue;
            mark_visited(c[i]);
        }
    }

    void simplifier::unmark_all(clause const & c) {
        unsigned sz = c.size();
        for (unsigned i = 0; i < sz; i++)
            unmark_visited(c[i]);
    }

    /**
       \brief Return the variable in c with the minimal number positive+negative occurrences.
    */
    bool_var simplifier::get_min_occ_var(clause const & c) const {
        literal l_best = c[0];
        unsigned best  = m_use_list.get(l_best).size() + m_use_list.get(~l_best).size();
        unsigned sz = c.size();
        for (unsigned i = 1; i < sz; i++) {
            literal l = c[i];
            unsigned num = m_use_list.get(l).size() + m_use_list.get(~l).size();
            if (num < best) {
                l_best = l;
                best   = num;
            }
        }
        return l_best.var();
    }

    /**
       If c1 subsumes c2, return true
       If c2 can self subsumed by c1, return true and store the literal that can be removed from c2 in l.
       Otherwise return false
    */
    bool simplifier::subsumes1(clause const & c1, clause const & c2, literal & l) {
        unsigned sz2 = c2.size();
        for (unsigned i = 0; i < sz2; i++)
            mark_visited(c2[i]);

        bool r = true;
        l = null_literal;
        unsigned sz1 = c1.size();
        for (unsigned i = 0; i < sz1; i++) {
            if (!is_marked(c1[i])) {
                if (l == null_literal && is_marked(~c1[i])) {
                    l = ~c1[i];
                }
                else {
                    l = null_literal;
                    r = false;
                    break;
                }
            }
        }

        for (unsigned i = 0; i < sz2; i++)
            unmark_visited(c2[i]);
        return r;
    }

    /**
       \brief Return the clauses subsumed by c1 and the clauses that can be subsumed resolved using c1.
       The collections is populated using the use list of target.
    */
    void simplifier::collect_subsumed1_core(clause const & c1, clause_vector & out, literal_vector & out_lits,
                                            literal target) {
        clause_use_list const & cs = m_use_list.get(target);
        clause_use_list::iterator it = cs.mk_iterator();
        while (!it.at_end()) {
            clause & c2 = it.curr();
            CTRACE("resolution_bug", c2.was_removed(), tout << "clause has been removed:\n" << c2 << "\n";);
            SASSERT(!c2.was_removed());
            if (&c2 != &c1 &&
                c1.size() <= c2.size() &&
                approx_subset(c1.approx(), c2.approx())) {
                m_sub_counter -= c1.size() + c2.size();
                literal l;
                if (subsumes1(c1, c2, l)) {
                    out.push_back(&c2);
                    out_lits.push_back(l);
                }
            }
            it.next();
        }
    }

    /**
       \brief Return the clauses subsumed by c1 and the clauses that can be subsumed resolved using c1.
    */
    void simplifier::collect_subsumed1(clause const & c1, clause_vector & out, literal_vector & out_lits) {
        bool_var v = get_min_occ_var(c1);
        collect_subsumed1_core(c1, out, out_lits, literal(v, false));
        collect_subsumed1_core(c1, out, out_lits, literal(v, true));
    }

    /**
       \brief Perform backward subsumption and self-subsumption resolution using c.
    */
    void simplifier::back_subsumption1(clause & c1) {
        m_bs_cs.reset();
        m_bs_ls.reset();
        collect_subsumed1(c1, m_bs_cs, m_bs_ls);
        SASSERT(m_bs_cs.size() == m_bs_ls.size());
        clause_vector::iterator it    = m_bs_cs.begin();
        clause_vector::iterator end   = m_bs_cs.end();
        literal_vector::iterator l_it = m_bs_ls.begin();
        for (; it != end; ++it, ++l_it) {
            clause & c2 = *(*it);
            if (!c2.was_removed() && *l_it == null_literal) {
                // c2 was subsumed
                if (c1.is_learned() && !c2.is_learned())
                    c1.unset_learned();
                TRACE("subsumption", tout << c1 << " subsumed " << c2 << "\n";);
                remove_clause(c2);
                m_num_subsumed++;
            }
            else if (!c2.was_removed()) {
                // subsumption resolution
                TRACE("subsumption_resolution", tout << c1 << " sub-ref(" << *l_it << ") " << c2 << "\n";);
                elim_lit(c2, *l_it);
                m_num_sub_res++;
                TRACE("subsumption_resolution", tout << "result: " << c2 << "\n";);
            }
            if (s.inconsistent())
                break;
        }
    }

    void simplifier::back_subsumption1(literal l1, literal l2, bool learned) {
        m_dummy.set(l1, l2, learned);
        clause & c = *(m_dummy.get());
        back_subsumption1(c);
    }

    /**
       \brief Return the literal in c with the minimal number of occurrences.
    */
    literal simplifier::get_min_occ_var0(clause const & c) const {
        literal l_best = c[0];
        unsigned best  = m_use_list.get(l_best).size();
        unsigned sz = c.size();
        for (unsigned i = 1; i < sz; i++) {
            literal l = c[i];
            unsigned num = m_use_list.get(l).size();
            if (num < best) {
                l_best = l;
                best   = num;
            }
        }
        return l_best;
    }

    /**
       If c1 subsumes c2, return true
       Otherwise return false
    */
    bool simplifier::subsumes0(clause const & c1, clause const & c2) {
        unsigned sz2 = c2.size();
        for (unsigned i = 0; i < sz2; i++)
            mark_visited(c2[i]);

        bool r = true;
        unsigned sz1 = c1.size();
        for (unsigned i = 0; i < sz1; i++) {
            if (!is_marked(c1[i])) {
                r = false;
                break;
            }
        }

        for (unsigned i = 0; i < sz2; i++)
            unmark_visited(c2[i]);

        return r;
    }

    /**
       \brief Collect the clauses subsumed by c1 (using the occurrence list of target).
    */
    void simplifier::collect_subsumed0_core(clause const & c1, clause_vector & out, literal target) {
        clause_use_list const & cs = m_use_list.get(target);
        clause_use_list::iterator it = cs.mk_iterator();
        while (!it.at_end()) {
            clause & c2 = it.curr();
            SASSERT(!c2.was_removed());
            if (&c2 != &c1 &&
                c1.size() <= c2.size() &&
                approx_subset(c1.approx(), c2.approx())) {
                m_sub_counter -= c1.size() + c2.size();
                if (subsumes0(c1, c2)) {
                    out.push_back(&c2);
                }
            }
            it.next();
        }
    }

    /**
       \brief Collect the clauses subsumed by c1
    */
    void simplifier::collect_subsumed0(clause const & c1, clause_vector & out) {
        literal l = get_min_occ_var0(c1);
        collect_subsumed0_core(c1, out, l);
    }


    /**
       \brief Perform backward subsumption using c1.
    */
    void simplifier::back_subsumption0(clause & c1) {
        m_bs_cs.reset();
        collect_subsumed0(c1, m_bs_cs);
        clause_vector::iterator it    = m_bs_cs.begin();
        clause_vector::iterator end   = m_bs_cs.end();
        for (; it != end; ++it) {
            clause & c2 = *(*it);
            // c2 was subsumed
            if (c1.is_learned() && !c2.is_learned())
                c1.unset_learned();
            TRACE("subsumption", tout << c1 << " subsumed " << c2 << "\n";);
            remove_clause(c2);
            m_num_subsumed++;
        }
    }

    /**
       \brief Eliminate false literals from c, and update occurrence lists

       Return true if the clause is satisfied
    */
    bool simplifier::cleanup_clause(clause & c, bool in_use_list) {
        bool r = false;
        unsigned sz = c.size();
        unsigned j  = 0;
        for (unsigned i = 0; i < sz; i++) {
            literal l = c[i];
            switch (value(l)) {
            case l_undef:
                if (i != j) {
                    std::swap(c[j], c[i]);
                }
                j++;
                break;
            case l_false:
                m_need_cleanup = true;
                if (in_use_list && !c.frozen()) {
                    // Remark: if in_use_list is false, then the given clause was not added to the use lists.
                    // Remark: frozen clauses are not added to the use lists.
                    m_use_list.get(l).erase_not_removed(c);
                }
                break;
            case l_true:
                r = true;
                if (i != j) {
                    std::swap(c[j], c[i]);
                }
                j++;
                break;
            }
        }
        if (j < sz) {
            if (s.m_config.m_drat) s.m_drat.del(c);
            c.shrink(j);
            if (s.m_config.m_drat) s.m_drat.add(c, true);
        }
        return r;
    }

    /**
       \brief Eliminate false literals from c.

       Return true if the clause is satisfied
    */
    bool simplifier::cleanup_clause(literal_vector & c) {
        unsigned sz = c.size();
        unsigned j  = 0;
        for (unsigned i = 0; i < sz; i++) {
            literal l = c[i];
            switch (value(l)) {
            case l_undef:
                if (i != j) {
                    std::swap(c[j], c[i]);
                }
                j++;
                break;
            case l_false:
                break;
            case l_true:
                return true;
            }
        }
        c.shrink(j);            
        return false;
    }

    inline void simplifier::propagate_unit(literal l) {
        unsigned old_trail_sz = s.m_trail.size();
        s.assign(l, justification());
        s.propagate_core(false); // must not use propagate(), since s.m_clauses is not in a consistent state.
        if (s.inconsistent())
            return;
        unsigned new_trail_sz = s.m_trail.size();
        for (unsigned i = old_trail_sz; i < new_trail_sz; i++) {
            literal l = s.m_trail[i];
            {
                // put clauses with literals assigned to false back into todo-list
                clause_use_list & cs = m_use_list.get(~l);
                clause_use_list::iterator it = cs.mk_iterator();
                while (!it.at_end()) {
                    clause & c = it.curr();
                    it.next();
                    m_sub_todo.insert(c);
                }
            }
            {
                // erase satisfied clauses
                clause_use_list & cs = m_use_list.get(l);
                {
                    clause_use_list::iterator it = cs.mk_iterator();
                    while (!it.at_end()) {
                        clause & c = it.curr();
                        it.next();
                        remove_clause(c, l);
                    }
                }
                cs.reset();
            }
        }
    }

    void simplifier::elim_lit(clause & c, literal l) {
        TRACE("elim_lit", tout << "processing: " << c << "\n";);
        m_need_cleanup = true;
        m_num_elim_lits++;
        insert_elim_todo(l.var());
        c.elim(l);
        if (s.m_config.m_drat) s.m_drat.add(c, true); 
        // if (s.m_config.m_drat) s.m_drat.del(c0); // can delete previous version 
        clause_use_list & occurs = m_use_list.get(l);
        occurs.erase_not_removed(c);
        m_sub_counter -= occurs.size()/2;
        if (cleanup_clause(c, true /* clause is in the use lists */)) {
            // clause was satisfied
            TRACE("elim_lit", tout << "clause was satisfied\n";);
            remove_clause(c);
            return;
        }
        switch (c.size()) {
        case 0:
            TRACE("elim_lit", tout << "clause is empty\n";);
            s.set_conflict(justification());
            return;
        case 1:
            TRACE("elim_lit", tout << "clause became unit: " << c[0] << "\n";);
            propagate_unit(c[0]);
            // propagate_unit will delete c.
            // remove_clause(c);
            return;
        case 2:
            TRACE("elim_lit", tout << "clause became binary: " << c[0] << " " << c[1] << "\n";);
            s.mk_bin_clause(c[0], c[1], c.is_learned());
            m_sub_bin_todo.push_back(bin_clause(c[0], c[1], c.is_learned()));
            remove_clause(c);
            return;
        default:
            TRACE("elim_lit", tout << "result: " << c << "\n";);
            m_sub_todo.insert(c);
            return;
        }
    }

    bool simplifier::subsume_with_binaries() {
        unsigned init = s.m_rand(); // start in a random place, since subsumption can be aborted
        unsigned num_lits = s.m_watches.size();
        for (unsigned i = 0; i < num_lits; i++) {
            unsigned l_idx = (i + init) % num_lits;
            watch_list & wlist = get_wlist(to_literal(l_idx));
            literal l = ~to_literal(l_idx);
            // should not traverse wlist using iterators, since back_subsumption1 may add new binary clauses there
            for (unsigned j = 0; j < wlist.size(); j++) {
                watched w  = wlist[j];
                if (w.is_binary_clause()) {
                    literal l2 = w.get_literal();
                    if (l.index() < l2.index()) {
                        m_dummy.set(l, l2, w.is_learned());
                        clause & c = *(m_dummy.get());
                        back_subsumption1(c);
                        if (w.is_learned() && !c.is_learned()) {
                            SASSERT(wlist[j] == w);
                            TRACE("mark_not_learned_bug",
                                  tout << "marking as not learned: " << l2 << " " << wlist[j].is_learned() << "\n";);
                            wlist[j].mark_not_learned();
                            mark_as_not_learned_core(get_wlist(~l2), l);
                        }
                        if (s.inconsistent())
                            return false;
                    }
                }
            }
            if (m_sub_counter < 0)
                break;
        }
        return true;
    }

    void simplifier::mark_as_not_learned_core(watch_list & wlist, literal l2) {
        watch_list::iterator it  = wlist.begin();
        watch_list::iterator end = wlist.end();
        for (; it != end; ++it) {
            if (it->is_binary_clause() && it->get_literal() == l2 && it->is_learned()) {
                it->mark_not_learned();
                return;
            }
        }
    }

    void simplifier::mark_as_not_learned(literal l1, literal l2) {
        mark_as_not_learned_core(get_wlist(~l1), l2);
        mark_as_not_learned_core(get_wlist(~l2), l1);
    }

    struct bin_lt {
        bool operator()(watched const & w1, watched const & w2) const {
            if (!w1.is_binary_clause()) return false;
            if (!w2.is_binary_clause()) return true;
            unsigned l1_idx = w1.get_literal().index();
            unsigned l2_idx = w2.get_literal().index();
            if (l1_idx < l2_idx) return true;
            if (l1_idx == l2_idx && !w1.is_learned() && w2.is_learned()) return true;
            return false;
        }
    };

    /**
       \brief Eliminate duplicated binary clauses.
    */
    void simplifier::elim_dup_bins() {
        vector<watch_list>::iterator it  = s.m_watches.begin();
        vector<watch_list>::iterator end = s.m_watches.end();
#ifdef _TRACE
        unsigned l_idx = 0;
#endif
        unsigned elim = 0;
        for (; it != end; ++it) {
            checkpoint();
            watch_list & wlist = *it;
            std::stable_sort(wlist.begin(), wlist.end(), bin_lt());
            literal last_lit   = null_literal;
            watch_list::iterator it2    = wlist.begin();
            watch_list::iterator itprev = it2;
            watch_list::iterator end2   = wlist.end();
            for (; it2 != end2; ++it2) {
                if (!it2->is_binary_clause()) {
                    *itprev = *it2;
                    itprev++;
                    continue;
                }
                if (it2->get_literal() == last_lit) {
                    TRACE("subsumption", tout << "eliminating: " << ~to_literal(l_idx)
                          << " " << it2->get_literal() << "\n";);
                    elim++;
                }
                else {
                    last_lit = it2->get_literal();
                    *itprev = *it2;
                    itprev++;
                }
            }
            wlist.set_end(itprev);
            TRACE_CODE(l_idx++;);
        }
        m_num_subsumed += elim/2; // each binary clause is "eliminated" twice.
    }

    struct simplifier::subsumption_report {
        simplifier & m_simplifier;
        stopwatch    m_watch;
        unsigned     m_num_subsumed;
        unsigned     m_num_sub_res;
        subsumption_report(simplifier & s):
            m_simplifier(s),
            m_num_subsumed(s.m_num_subsumed),
            m_num_sub_res(s.m_num_sub_res) {
            m_watch.start();
        }

        ~subsumption_report() {
            m_watch.stop();
            IF_VERBOSE(SAT_VB_LVL,
                       verbose_stream() << " (sat-subsumer :subsumed "
                       << (m_simplifier.m_num_subsumed - m_num_subsumed)
                       << " :subsumption-resolution " << (m_simplifier.m_num_sub_res - m_num_sub_res)
                       << " :threshold " << m_simplifier.m_sub_counter
                       << mem_stat()
                       << " :time " << std::fixed << std::setprecision(2) << m_watch.get_seconds() << ")\n";);
        }
    };

    void simplifier::subsume() {
        subsumption_report rpt(*this);
        elim_dup_bins();
        subsume_with_binaries();
        TRACE("subsumption_bug", s.display(tout););
        while (true) {
            TRACE("subsumption", tout << "sub_todo size: " << m_sub_todo.size() << "\n";);

            m_sub_counter -= m_sub_bin_todo.size();
            while (!m_sub_bin_todo.empty()) {
                checkpoint();
                m_dummy.set(m_sub_bin_todo.back());
                m_sub_bin_todo.pop_back();
                clause & c = *(m_dummy.get());
                bool was_learned = c.is_learned();
                back_subsumption1(c);
                if (was_learned && !c.is_learned()) {
                    mark_as_not_learned(c[0], c[1]);
                }
            }

            checkpoint();

            TRACE("subsumption_bug", s.display(tout););

            if (m_sub_todo.empty()) {
                m_last_sub_trail_sz = s.m_trail.size();
                break;
            }

            if (m_sub_counter < 0)
                break;

            clause & c = m_sub_todo.erase();
            c.unmark_strengthened();
            m_sub_counter--;
            TRACE("subsumption", tout << "next: " << c << "\n";);
            if (s.m_trail.size() > m_last_sub_trail_sz) {
                if (cleanup_clause(c, true /* clause is in the use_lists */)) {
                    remove_clause(c);
                    continue;
                }
                unsigned sz = c.size();
                if (sz == 0) {
                    s.set_conflict(justification());
                    return;
                }
                if (sz == 1) {
                    propagate_unit(c[0]);
                    // propagate_unit will delete c.
                    // remove_clause(c);
                    continue;
                }
                if (sz == 2) {
                    TRACE("subsumption", tout << "clause became binary: " << c << "\n";);
                    s.mk_bin_clause(c[0], c[1], c.is_learned());
                    m_sub_bin_todo.push_back(bin_clause(c[0], c[1], c.is_learned()));
                    remove_clause(c);
                    continue;
                }
            }
            TRACE("subsumption", tout << "using: " << c << "\n";);
            back_subsumption1(c);
        }
    }

    struct simplifier::blocked_clause_elim {
        class literal_lt {
            use_list const &   m_use_list;
            vector<watch_list> const & m_watches;
        public:
            literal_lt(use_list const & l, vector<watch_list> const & ws):m_use_list(l), m_watches(ws) {}

            unsigned weight(unsigned l_idx) const {
                return 2*m_use_list.get(~to_literal(l_idx)).size() + m_watches[l_idx].size();
            }

            bool operator()(unsigned l_idx1, unsigned l_idx2) const {
                return weight(l_idx1) < weight(l_idx2);
            }
        };

        class queue {
            heap<literal_lt> m_queue;
        public:
            queue(use_list const & l, vector<watch_list> const & ws):m_queue(128, literal_lt(l, ws)) {}
            void insert(literal l) {
                unsigned idx = l.index();
                m_queue.reserve(idx + 1);
                SASSERT(!m_queue.contains(idx));
                m_queue.insert(idx);
            }
            void decreased(literal l) {
                unsigned idx = l.index();
                if (m_queue.contains(idx))
                    m_queue.decreased(idx);
                else 
                    m_queue.insert(idx);
            }
            literal next() { SASSERT(!empty()); return to_literal(m_queue.erase_min()); }
            bool empty() const { return m_queue.empty(); }
        };

        simplifier &      s;
        int               m_counter;
        model_converter & mc;
        queue             m_queue;
        clause_vector     m_to_remove;

        blocked_clause_elim(simplifier & _s, unsigned limit, model_converter & _mc, use_list & l,
                            vector<watch_list> & wlist):
            s(_s),
            m_counter(limit),
            mc(_mc),
            m_queue(l, wlist) {
        }

        void insert(literal l) {
            m_queue.insert(l);
        }

        bool process_var(bool_var v) {
            return !s.is_external(v) && !s.was_eliminated(v);
        }

        void operator()(unsigned num_vars) {
            for (bool_var v = 0; v < num_vars; v++) {
                if (process_var(v)) {
                    insert(literal(v, false));
                    insert(literal(v, true));
                }
            }
            while (!m_queue.empty()) {
                s.checkpoint();
                if (m_counter < 0)
                    return;
                literal l = m_queue.next();
                process(l);
            }
        }

        void process(literal l) {
            TRACE("blocked_clause", tout << "processing: " << l << "\n";);
            model_converter::entry * new_entry = 0;
            if (!process_var(l.var())) {
                return;
            }
            {
                m_to_remove.reset();
                {
                    clause_use_list & occs = s.m_use_list.get(l);
                    clause_use_list::iterator it = occs.mk_iterator();
                    while (!it.at_end()) {
                        clause & c = it.curr();
                        m_counter -= c.size();
                        SASSERT(c.contains(l));
                        s.mark_all_but(c, l);
                        if (all_tautology(l)) {
                            TRACE("blocked_clause", tout << "new blocked clause: " << c << "\n";);
                            if (new_entry == 0)
                                new_entry = &(mc.mk(model_converter::BLOCK_LIT, l.var()));
                            m_to_remove.push_back(&c);
                            s.m_num_blocked_clauses++;
                            mc.insert(*new_entry, c);
                            unsigned sz = c.size();
                            for (unsigned i = 0; i < sz; i++) {
                                literal lit = c[i];
                                if (lit != l && process_var(lit.var())) {
                                    m_queue.decreased(~lit);
                                }
                            }
                        }
                        s.unmark_all(c);
                        it.next();
                    }
                }
                clause_vector::iterator it  = m_to_remove.begin();
                clause_vector::iterator end = m_to_remove.end();
                for (; it != end; ++it) {
                    s.remove_clause(*(*it));
                }
            }
            {
                watch_list & wlist = s.get_wlist(~l);
                m_counter -= wlist.size();
                watch_list::iterator it  = wlist.begin();
                watch_list::iterator it2 = it;
                watch_list::iterator end = wlist.end();
                for (; it != end; ++it) {
                    if (!it->is_binary_clause()) {
                        *it2 = *it;
                        it2++;
                        continue;
                    }
                    literal l2 = it->get_literal();
                    s.mark_visited(l2);
                    if (all_tautology(l)) {
                        if (new_entry == 0)
                            new_entry = &(mc.mk(model_converter::BLOCK_LIT, l.var()));
                        TRACE("blocked_clause", tout << "new blocked clause: " << l2 << " " << l << "\n";);
                        s.remove_bin_clause_half(l2, l, it->is_learned());
                        s.m_num_blocked_clauses++;
                        m_queue.decreased(~l2);
                        mc.insert(*new_entry, l, l2);
                    }
                    else {
                        *it2 = *it;
                        it2++;
                    }
                    s.unmark_visited(l2);
                }
                wlist.set_end(it2);
            }
        }

        bool all_tautology(literal l) {
            {
                watch_list & wlist = s.get_wlist(l);
                m_counter -= wlist.size();
                watch_list::iterator it  = wlist.begin();
                watch_list::iterator end = wlist.end();
                for (; it != end; ++it) {
                    if (!it->is_binary_non_learned_clause())
                        continue;
                    if (!s.is_marked(~it->get_literal()))
                        return false;
                }
            }
            {
                clause_use_list & neg_occs = s.m_use_list.get(~l);
                clause_use_list::iterator it = neg_occs.mk_iterator();
                while (!it.at_end()) {
                    clause & c = it.curr();
                    m_counter -= c.size();
                    unsigned sz = c.size();
                    unsigned i;
                    for (i = 0; i < sz; i++) {
                        if (s.is_marked(~c[i]))
                            break;
                    }
                    if (i == sz)
                        return false;
                    it.next();
                }
            }
            return true;
        }
    };

    struct simplifier::blocked_cls_report {
        simplifier & m_simplifier;
        stopwatch    m_watch;
        unsigned     m_num_blocked_clauses;
        blocked_cls_report(simplifier & s):
            m_simplifier(s),
            m_num_blocked_clauses(s.m_num_blocked_clauses) {
            m_watch.start();
        }

        ~blocked_cls_report() {
            m_watch.stop();
            IF_VERBOSE(SAT_VB_LVL,
                       verbose_stream() << " (sat-blocked-clauses :elim-blocked-clauses "
                       << (m_simplifier.m_num_blocked_clauses - m_num_blocked_clauses)
                       << mem_stat()
                       << " :time " << std::fixed << std::setprecision(2) << m_watch.get_seconds() << ")\n";);
        }
    };

    void simplifier::elim_blocked_clauses() {
        TRACE("blocked_clause_bug", tout << "trail: " << s.m_trail.size() << "\n"; s.display_watches(tout); s.display(tout););
        blocked_cls_report rpt(*this);
        blocked_clause_elim elim(*this, m_blocked_clause_limit, s.m_mc, m_use_list, s.m_watches);
        elim(s.num_vars());
    }

    unsigned simplifier::get_num_non_learned_bin(literal l) const {
        unsigned r = 0;
        watch_list const & wlist  = get_wlist(~l);
        watch_list::const_iterator it  = wlist.begin();
        watch_list::const_iterator end = wlist.end();
        for (; it != end; ++it) {
            if (it->is_binary_non_learned_clause())
                r++;
        }
        return r;
    }

    unsigned simplifier::get_to_elim_cost(bool_var v) const {
        literal pos_l(v, false);
        literal neg_l(v, true);
        unsigned num_pos = m_use_list.get(pos_l).size();
        unsigned num_neg = m_use_list.get(neg_l).size();
        unsigned num_bin_pos = get_num_non_learned_bin(pos_l);
        unsigned num_bin_neg = get_num_non_learned_bin(neg_l);
        unsigned cost = 2 * num_pos * num_neg + num_pos * num_bin_neg + num_neg * num_bin_pos;
        CTRACE("elim_vars_detail", cost == 0, tout << v << " num_pos: " << num_pos << " num_neg: " << num_neg << " num_bin_pos: " << num_bin_pos
               << " num_bin_neg: " << num_bin_neg << " cost: " << cost << "\n";);
        return cost;
    }

    typedef std::pair<bool_var, unsigned> bool_var_and_cost;

    struct bool_var_and_cost_lt {
        bool operator()(bool_var_and_cost const & p1, bool_var_and_cost const & p2) const { return p1.second < p2.second; }
    };

    void simplifier::order_vars_for_elim(bool_var_vector & r) {
        svector<bool_var_and_cost> tmp;
        bool_var_set::iterator it  = m_elim_todo.begin();
        bool_var_set::iterator end = m_elim_todo.end();
        for (; it != end; ++it) {
            bool_var v = *it;
            if (is_external(v))
                continue;
            if (was_eliminated(v))
                continue;
            if (value(v) != l_undef)
                continue;
            unsigned c = get_to_elim_cost(v);
            tmp.push_back(bool_var_and_cost(v, c));
        }
        m_elim_todo.reset();
        std::stable_sort(tmp.begin(), tmp.end(), bool_var_and_cost_lt());
        TRACE("elim_vars",
              svector<bool_var_and_cost>::iterator it  = tmp.begin();
              svector<bool_var_and_cost>::iterator end = tmp.end();
              for (; it != end; ++it) {
                  tout << "(" << it->first << ", " << it->second << ") ";
              }
              tout << "\n";);
        svector<bool_var_and_cost>::iterator it2  = tmp.begin();
        svector<bool_var_and_cost>::iterator end2 = tmp.end();
        for (; it2 != end2; ++it2) {
            r.push_back(it2->first);
        }
    }

    /**
       \brief Collect clauses and binary clauses containing l.
    */
    void simplifier::collect_clauses(literal l, clause_wrapper_vector & r) {
        clause_use_list const & cs = m_use_list.get(l);
        clause_use_list::iterator it = cs.mk_iterator();
        while (!it.at_end()) {
            r.push_back(clause_wrapper(it.curr()));
            SASSERT(r.back().size() == it.curr().size());
            it.next();
        }

        watch_list & wlist = get_wlist(~l);
        watch_list::iterator it2  = wlist.begin();
        watch_list::iterator end2 = wlist.end();
        for (; it2 != end2; ++it2) {
            if (it2->is_binary_non_learned_clause()) {
                r.push_back(clause_wrapper(l, it2->get_literal()));
                SASSERT(r.back().size() == 2);
            }
        }
    }

    /**
       \brief Resolve clauses c1 and c2.
       c1 must contain l.
       c2 must contain ~l.
       Store result in r.
       Return false if the result is a tautology
    */
    bool simplifier::resolve(clause_wrapper const & c1, clause_wrapper const & c2, literal l, literal_vector & r) {
        CTRACE("resolve_bug", !c1.contains(l), tout << c1 << "\n" << c2 << "\nl: " << l << "\n";);
        SASSERT(c1.contains(l));
        SASSERT(c2.contains(~l));
        bool res = true;
        unsigned sz = c1.size();
        m_elim_counter -= sz;
        for (unsigned i = 0; i < sz; i++) {
            literal l2 = c1[i];
            if (l == l2)
                continue;
            m_visited[l2.index()] = true;
            r.push_back(l2);
        }

        literal not_l = ~l;
        sz = c2.size();
        m_elim_counter -= sz;
        for (unsigned i = 0; i < sz; i++) {
            literal l2 = c2[i];
            if (not_l == l2)
                continue;
            if (m_visited[(~l2).index()]) {
                res = false;
                break;
            }
            if (!m_visited[l2.index()])
                r.push_back(l2);
        }

        sz = c1.size();
        for (unsigned i = 0; i < sz; i++) {
            literal l2 = c1[i];
            if (l == l2)
                continue;
            m_visited[l2.index()] = false;
        }
        return res;
    }

    void simplifier::save_clauses(model_converter::entry & mc_entry, clause_wrapper_vector const & cs) {
        model_converter & mc = s.m_mc;
        clause_wrapper_vector::const_iterator it  = cs.begin();
        clause_wrapper_vector::const_iterator end = cs.end();
        for (; it != end; ++it)
            mc.insert(mc_entry, *it);
    }

    void simplifier::add_non_learned_binary_clause(literal l1, literal l2) {
        watch_list & wlist1 = s.m_watches[(~l1).index()];
        watch_list & wlist2 = s.m_watches[(~l2).index()];
        watch_list::iterator it1  = wlist1.begin();
        watch_list::iterator end1 = wlist1.end();
        for (; it1 != end1; ++it1) {
            if (it1->is_binary_clause() && it1->get_literal() == l2) {
                *it1 = watched(l2, false);
                watch_list::iterator it2  = wlist2.begin();
                watch_list::iterator end2 = wlist2.end();
                for (; it2 != end2; ++it2) {
                    if (it2->is_binary_clause() && it2->get_literal() == l1) {
                        *it2 = watched(l1, false);
                        break;
                    }
                }
                CTRACE("resolve_bug", it2 == end2,
                       tout << ~l1 << " -> ";
                       display_watch_list(tout, s.m_cls_allocator, wlist1); tout << "\n" << ~l2 << " -> ";
                       display_watch_list(tout, s.m_cls_allocator, wlist2); tout << "\n";);
                SASSERT(it2 != end2);
                return;
            }
        }
        wlist1.push_back(watched(l2, false));
        wlist2.push_back(watched(l1, false));
    }

    /**
       \brief Eliminate the binary clauses watched by l, when l.var() is being eliminated
    */
    void simplifier::remove_bin_clauses(literal l) {
        watch_list & wlist = get_wlist(~l);
        watch_list::iterator it  = wlist.begin();
        watch_list::iterator end = wlist.end();
        for (; it != end; ++it) {
            if (it->is_binary_clause()) {
                literal l2 = it->get_literal();
                watch_list & wlist2 = get_wlist(~l2);
                watch_list::iterator it2  = wlist2.begin();
                watch_list::iterator itprev = it2;
                watch_list::iterator end2 = wlist2.end();
                for (; it2 != end2; ++it2) {
                    if (it2->is_binary_clause() && it2->get_literal() == l) {
                        TRACE("bin_clause_bug", tout << "removing: " << l << " " << it2->get_literal() << "\n";);
                        m_sub_bin_todo.erase(bin_clause(l2, l, it2->is_learned()));
                        continue;
                    }
                    *itprev = *it2;
                    itprev++;
                }
                wlist2.set_end(itprev);
                m_sub_bin_todo.erase(bin_clause(l, l2, it->is_learned()));
            }
        }
        TRACE("bin_clause_bug", tout << "collapsing watch_list of: " << l << "\n";);
        wlist.finalize();
    }

    /**
       \brief Eliminate the clauses where the variable being eliminated occur.
    */
    void simplifier::remove_clauses(clause_use_list const & cs, literal l) {
        clause_use_list::iterator it  = cs.mk_iterator();
        while (!it.at_end()) {
            clause & c = it.curr();
            it.next();
            SASSERT(c.contains(l));
            c.set_removed(true);
            m_use_list.erase(c, l);
            m_sub_todo.erase(c);
            TRACE("resolution_bug", tout << "del_clause (elim_var): " << c << "\n";);
            m_need_cleanup = true;
        }
    }

    bool simplifier::try_eliminate(bool_var v) {
        TRACE("resolution_bug", tout << "processing: " << v << "\n";);
        if (value(v) != l_undef)
            return false;

        literal pos_l(v, false);
        literal neg_l(v, true);
        unsigned num_bin_pos = get_num_non_learned_bin(pos_l);
        unsigned num_bin_neg = get_num_non_learned_bin(neg_l);
        clause_use_list & pos_occs = m_use_list.get(pos_l);
        clause_use_list & neg_occs = m_use_list.get(neg_l);
        unsigned num_pos = pos_occs.size() + num_bin_pos;
        unsigned num_neg = neg_occs.size() + num_bin_neg;
        m_elim_counter -= num_pos + num_neg;

        TRACE("resolution", tout << v << " num_pos: " << num_pos << " neg_pos: " << num_neg << "\n";);

        if (num_pos >= m_res_occ_cutoff && num_neg >= m_res_occ_cutoff)
            return false;

        unsigned before_lits = num_bin_pos*2 + num_bin_neg*2;

        {
            clause_use_list::iterator it = pos_occs.mk_iterator();
            while (!it.at_end()) {
                before_lits += it.curr().size();
                it.next();
            }
        }

        {
            clause_use_list::iterator it2 = neg_occs.mk_iterator();
            while (!it2.at_end()) {
                before_lits += it2.curr().size();
                it2.next();
            }
        }

        TRACE("resolution", tout << v << " num_pos: " << num_pos << " neg_pos: " << num_neg << " before_lits: " << before_lits << "\n";);

        if (num_pos >= m_res_occ_cutoff3 && num_neg >= m_res_occ_cutoff3 && before_lits > m_res_lit_cutoff3 && s.m_clauses.size() > m_res_cls_cutoff2)
            return false;
        if (num_pos >= m_res_occ_cutoff2 && num_neg >= m_res_occ_cutoff2 && before_lits > m_res_lit_cutoff2 &&
            s.m_clauses.size() > m_res_cls_cutoff1 && s.m_clauses.size() <= m_res_cls_cutoff2)
            return false;
        if (num_pos >= m_res_occ_cutoff1 && num_neg >= m_res_occ_cutoff1 && before_lits > m_res_lit_cutoff1 &&
            s.m_clauses.size() <= m_res_cls_cutoff1)
            return false;

        m_pos_cls.reset();
        m_neg_cls.reset();
        collect_clauses(pos_l, m_pos_cls);
        collect_clauses(neg_l, m_neg_cls);

        m_elim_counter -= num_pos * num_neg + before_lits;

        TRACE("resolution_detail", tout << "collecting number of after_clauses\n";);
        unsigned before_clauses = num_pos + num_neg;
        unsigned after_clauses  = 0;
        clause_wrapper_vector::iterator it1  = m_pos_cls.begin();
        clause_wrapper_vector::iterator end1 = m_pos_cls.end();
        for (; it1 != end1; ++it1) {
            clause_wrapper_vector::iterator it2  = m_neg_cls.begin();
            clause_wrapper_vector::iterator end2 = m_neg_cls.end();
            for (; it2 != end2; ++it2) {
                m_new_cls.reset();
                if (resolve(*it1, *it2, pos_l, m_new_cls)) {
                    TRACE("resolution_detail", tout << *it1 << "\n" << *it2 << "\n-->\n";
                          for (unsigned i = 0; i < m_new_cls.size(); i++) tout << m_new_cls[i] << " "; tout << "\n";);
                    after_clauses++;
                    if (after_clauses > before_clauses) {
                        TRACE("resolution", tout << "too many after clauses: " << after_clauses << "\n";);
                        return false;
                    }
                }
            }
        }
        TRACE("resolution", tout << "found var to eliminate, before: " << before_clauses << " after: " << after_clauses << "\n";);


        // eliminate variable
        model_converter::entry & mc_entry = s.m_mc.mk(model_converter::ELIM_VAR, v);
        save_clauses(mc_entry, m_pos_cls);
        save_clauses(mc_entry, m_neg_cls);
        s.m_eliminated[v] = true;
        remove_bin_clauses(pos_l);
        remove_bin_clauses(neg_l);
        remove_clauses(pos_occs, pos_l);
        remove_clauses(neg_occs, neg_l);
        pos_occs.reset();
        neg_occs.reset();

        m_elim_counter -= num_pos * num_neg + before_lits;

        it1  = m_pos_cls.begin();
        end1 = m_pos_cls.end();
        for (; it1 != end1; ++it1) {
            clause_wrapper_vector::iterator it2  = m_neg_cls.begin();
            clause_wrapper_vector::iterator end2 = m_neg_cls.end();
            for (; it2 != end2; ++it2) {
                m_new_cls.reset();
                if (!resolve(*it1, *it2, pos_l, m_new_cls))
                    continue;
                TRACE("resolution_new_cls", tout << *it1 << "\n" << *it2 << "\n-->\n" << m_new_cls << "\n";);
                if (cleanup_clause(m_new_cls))
                    continue; // clause is already satisfied.
                switch (m_new_cls.size()) {
                case 0:
                    s.set_conflict(justification());
                    break;
                case 1:
                    propagate_unit(m_new_cls[0]);
                    break;
                case 2:
                    s.m_stats.m_mk_bin_clause++;
                    add_non_learned_binary_clause(m_new_cls[0], m_new_cls[1]);
                    back_subsumption1(m_new_cls[0], m_new_cls[1], false);
                    break;
                default:
                    if (m_new_cls.size() == 3)
                        s.m_stats.m_mk_ter_clause++;
                    else
                        s.m_stats.m_mk_clause++;
                    clause * new_c = s.m_cls_allocator.mk_clause(m_new_cls.size(), m_new_cls.c_ptr(), false);
                    if (s.m_config.m_drat) s.m_drat.add(*new_c, true);
                    s.m_clauses.push_back(new_c);
                    m_use_list.insert(*new_c);
                    if (m_sub_counter > 0)
                        back_subsumption1(*new_c);
                    else
                        back_subsumption0(*new_c);
                    break;
                }
                if (s.inconsistent())
                    return true;
            }
        }

        return true;
    }

    struct simplifier::elim_var_report {
        simplifier & m_simplifier;
        stopwatch    m_watch;
        unsigned     m_num_elim_vars;
        elim_var_report(simplifier & s):
            m_simplifier(s),
            m_num_elim_vars(s.m_num_elim_vars) {
            m_watch.start();
        }

        ~elim_var_report() {
            m_watch.stop();
            IF_VERBOSE(SAT_VB_LVL,
                       verbose_stream() << " (sat-resolution :elim-bool-vars "
                       << (m_simplifier.m_num_elim_vars - m_num_elim_vars)
                       << " :threshold " << m_simplifier.m_elim_counter
                       << mem_stat()
                       << " :time " << std::fixed << std::setprecision(2) << m_watch.get_seconds() << ")\n";);
        }
    };

    void simplifier::elim_vars() {
        if (!m_elim_vars) return;
        elim_var_report rpt(*this);
        bool_var_vector vars;
        order_vars_for_elim(vars);

        bool_var_vector::iterator it  = vars.begin();
        bool_var_vector::iterator end = vars.end();
        for (; it != end; ++it) {
            checkpoint();
            if (m_elim_counter < 0)
                return;
            bool_var v = *it;
            if (try_eliminate(v)) {
                m_num_elim_vars++;
            }
        }

        m_pos_cls.finalize();
        m_neg_cls.finalize();
        m_new_cls.finalize();
    }

    void simplifier::updt_params(params_ref const & _p) {
        sat_simplifier_params p(_p);
        m_elim_blocked_clauses    = p.elim_blocked_clauses();
        m_elim_blocked_clauses_at = p.elim_blocked_clauses_at();
        m_blocked_clause_limit    = p.blocked_clause_limit();
        m_resolution              = p.resolution();
        m_res_limit               = p.resolution_limit();
        m_res_occ_cutoff          = p.resolution_occ_cutoff();
        m_res_occ_cutoff1         = p.resolution_occ_cutoff_range1();
        m_res_occ_cutoff2         = p.resolution_occ_cutoff_range2();
        m_res_occ_cutoff3         = p.resolution_occ_cutoff_range3();
        m_res_lit_cutoff1         = p.resolution_lit_cutoff_range1();
        m_res_lit_cutoff2         = p.resolution_lit_cutoff_range2();
        m_res_lit_cutoff3         = p.resolution_lit_cutoff_range3();
        m_res_cls_cutoff1         = p.resolution_cls_cutoff1();
        m_res_cls_cutoff2         = p.resolution_cls_cutoff2();
        m_subsumption             = p.subsumption();
        m_subsumption_limit       = p.subsumption_limit();
        m_elim_vars               = p.elim_vars();
    }

    void simplifier::collect_param_descrs(param_descrs & r) {
        sat_simplifier_params::collect_param_descrs(r);
    }

    void simplifier::collect_statistics(statistics & st) const {
        st.update("subsumed", m_num_subsumed);
        st.update("subsumption resolution", m_num_sub_res);
        st.update("elim literals", m_num_elim_lits);
        st.update("elim bool vars", m_num_elim_vars);
        st.update("elim blocked clauses", m_num_blocked_clauses);
    }

    void simplifier::reset_statistics() {
        m_num_blocked_clauses = 0;
        m_num_subsumed = 0;
        m_num_sub_res = 0;
        m_num_elim_lits = 0;
        m_num_elim_vars = 0;
    }
};<|MERGE_RESOLUTION|>--- conflicted
+++ resolved
@@ -206,19 +206,13 @@
                 break;
         }
         while (!m_sub_todo.empty());
-    }
-
-<<<<<<< HEAD
+
         if (!learned) {
             // perform lookahead simplification
             lookahead(s).simplify();
         }
 
-        bool vars_eliminated = m_num_elim_vars > old_num_elim_vars;
-=======
-    void simplifier::scoped_finalize_fn() {
         bool vars_eliminated = m_num_elim_vars > m_old_num_elim_vars;
->>>>>>> 69aa5ca8
 
         if (m_need_cleanup) {
             TRACE("after_simplifier", tout << "cleanning watches...\n";);
@@ -299,14 +293,9 @@
             unsigned sz = c.size();
             if (sz == 0) {
                 s.set_conflict(justification());
-<<<<<<< HEAD
-                for (; it != end; ++it) {
+                for (; it != end; ++it, ++it2) {
                     *it2 = *it;
                     ++it2;
-=======
-                for (; it != end; ++it, ++it2) {
-                    *it2 = *it;
->>>>>>> 69aa5ca8
                 }
                 break;
             }
