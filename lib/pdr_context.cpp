/*++
Copyright (c) 2011 Microsoft Corporation

Module Name:

    pdr_context.cpp

Abstract:

    PDR predicate transformers and search context.

Author:

    Nikolaj Bjorner (nbjorner) 2011-11-20.

Revision History:

    Based on pdr_dl.cpp by
     Krystof Hoder (t-khoder) 2011-9-19.

Notes:

   
--*/


#include <sstream>
#include "dl_util.h"
#include "rewriter.h"
#include "rewriter_def.h"
#include "var_subst.h"
#include "util.h"
#include "pdr_prop_solver.h"
#include "pdr_context.h"
#include "pdr_generalizers.h"
#include "datatype_decl_plugin.h"
#include "for_each_expr.h"
#include "model_v2_pp.h"
#include "dl_rule_set.h"
#include "unit_subsumption_tactic.h"
#include "model_smt2_pp.h"
#include "dl_mk_rule_inliner.h"
#include "ast_smt2_pp.h"

namespace pdr {


    static const unsigned infty_level = UINT_MAX;

    static bool is_infty_level(unsigned lvl) { return lvl == infty_level; }

    static unsigned next_level(unsigned lvl) { return is_infty_level(lvl)?lvl:(lvl+1); }
    
    // ----------------
    // pred_tansformer

    pred_transformer::pred_transformer(manager& pm, func_decl* head): 
        pm(pm), m(pm.get_manager()), m_head(head, m), 
        m_sig(m), m_solver(pm, head->get_name()),
        m_invariants(m), m_transition(m), m_initial_state(m), 
        m_reachable(pm, pm.get_params()) {}

    pred_transformer::~pred_transformer() {
        qinst_map::iterator it = m_rule2qinst.begin(), end = m_rule2qinst.end();
        for (; it != end; ++it) {
            dealloc(it->m_value);
        }
        rule2inst::iterator it2 = m_rule2inst.begin(), end2 = m_rule2inst.end();
        for (; it2 != end2; ++it2) {
            dealloc(it2->m_value);
        }
    }

    std::ostream& pred_transformer::display(std::ostream& out) const {
        if (!rules().empty()) out << "rules\n";
        for (unsigned i = 0; i < rules().size(); ++i) {
            rules()[i]->display_smt2(m, out) << "\n";
        }        
        out << "transition\n" << mk_pp(transition(), m) << "\n";
        return out;
    }

    void pred_transformer::collect_statistics(statistics& st) const {
        m_solver.collect_statistics(st);
        m_reachable.collect_statistics(st);
        st.update("PDR num propagations", m_stats.m_num_propagations);
        unsigned np = m_invariants.size();
        for (unsigned i = 0; i < m_levels.size(); ++i) {
            np += m_levels[i].size();
        } 
        st.update("PDR num properties", np); 
    }
    
    void pred_transformer::init_sig() {
        if (m_sig.empty()) {           
            for (unsigned i = 0; i < m_head->get_arity(); ++i) {
                sort * arg_sort = m_head->get_domain(i);
                std::stringstream name_stm;
                name_stm << m_head->get_name() << '_' << i;
                func_decl_ref stm(m);
                stm = m.mk_func_decl(symbol(name_stm.str().c_str()), 0, (sort*const*)0, arg_sort);
                m_sig.push_back(pm.get_o_pred(stm, 0));       
            }
        }
    }

    void pred_transformer::ensure_level(unsigned level) {
        if (is_infty_level(level)) {
            return;
        }
        while (m_levels.size() <= level) {
            m_solver.add_level();
            m_levels.push_back(expr_ref_vector(m));
        }
    }

    bool pred_transformer::is_reachable(expr* state) {
        return m_reachable.is_reachable(state);
    }

    datalog::rule const* pred_transformer::find_rule(model_core const& model) const {
        obj_map<expr, datalog::rule const*>::iterator it = m_tag2rule.begin(), end = m_tag2rule.end();
        TRACE("pdr",
              for (; it != end; ++it) {
                  expr* pred = it->m_key;
                  tout << mk_pp(pred, m) << ":\n";
                  if (it->m_value) it->m_value->display_smt2(m, tout) << "\n";                  
              }
        );
        
        it = m_tag2rule.begin();
        if (m_tag2rule.size() == 1) {
            return it->m_value;
        }

        expr_ref vl(m);
        for (; it != end; ++it) {
            expr* pred = it->m_key;
            TRACE("pdr", tout << mk_pp(pred, m) << "\n";);
            if (model.eval(to_app(pred)->get_decl(), vl) && m.is_true(vl)) {
                return it->m_value;
            }
        }
        UNREACHABLE();
        return 0;
    }

    void pred_transformer::find_predecessors(datalog::rule const& r, ptr_vector<func_decl>& preds) const {
        preds.reset();
        unsigned tail_sz = r.get_uninterpreted_tail_size();
        for (unsigned ti = 0; ti < tail_sz; ti++) {
            preds.push_back(r.get_tail(ti)->get_decl());
        }
    }

    void pred_transformer::find_predecessors(model_core const& model, ptr_vector<func_decl>& preds) const {
        datalog::rule const* r = find_rule(model);
        if (r) {
            find_predecessors(*r, preds);
        }
    }

    void pred_transformer::remove_predecessors(expr_ref_vector& literals) {
        // remove tags
        for (unsigned i = 0; i < literals.size(); ) {
            expr* l = literals[i].get();
            m.is_not(l, l);
            if (m_tag2rule.contains(l)) {
                literals[i] = literals.back();
                literals.pop_back();
            }
            else {
                ++i;
            }
        }
    }

    void pred_transformer::simplify_formulas(tactic& tac, expr_ref_vector& v) {
        goal_ref g(alloc(goal, m, false, false, false));
        for (unsigned j = 0; j < v.size(); ++j) g->assert_expr(v[j].get()); 
        model_converter_ref mc;
        proof_converter_ref pc;
        expr_dependency_ref core(m);
        goal_ref_buffer result;
        tac(g, result, mc, pc, core);
        SASSERT(result.size() == 1);
        goal* r = result[0];
        v.reset();
        for (unsigned j = 0; j < r->size(); ++j) v.push_back(r->form(j));            
    }

    void pred_transformer::simplify_formulas() {
        tactic_ref us = mk_unit_subsumption_tactic(m);
        simplify_formulas(*us, m_invariants);
        for (unsigned i = 0; i < m_levels.size(); ++i) {
            expr_ref_vector& v = m_levels[i];
            simplify_formulas(*us, m_levels[i]);
        }             
    }

    expr_ref pred_transformer::get_formulas(unsigned level, bool add_axioms) {
        expr_ref_vector res(m);
        if (add_axioms) {
            res.push_back(pm.get_background());
            res.push_back((level == 0)?initial_state():transition());
        }
        res.append(m_invariants);
        for (unsigned i = level; i < m_levels.size(); ++i) {
            res.append(m_levels[i]);
        }     
        return pm.mk_and(res);
    }

    expr_ref pred_transformer::get_propagation_formula(decl2rel const& pts, unsigned level) {
        expr_ref result(m), tmp1(m), tmp2(m);
        expr_ref_vector conj(m);
        if (level == 0) {
            conj.push_back(initial_state());
        }
        else {
            conj.push_back(transition());
        }
        conj.push_back(get_formulas(level, true));        
        obj_map<expr, datalog::rule const*>::iterator it = m_tag2rule.begin(), end = m_tag2rule.end();
        for (; level > 0 && it != end; ++it) {
            expr* tag = it->m_key;
            datalog::rule const* r = it->m_value;
            if (!r) continue;
            find_predecessors(*r, m_predicates);
            for (unsigned i = 0; i < m_predicates.size(); ++i) {
                func_decl* d = m_predicates[i];
                pred_transformer & pt = *pts.find(d);
                tmp1 = pt.get_formulas(level-1, false);
                TRACE("pdr", tout << mk_pp(tmp1, m) << "\n";);
                pm.formula_n2o(tmp1, tmp2, i, false);
                conj.push_back(m.mk_implies(tag, tmp2));
            }
        }                  
        return pm.mk_and(conj);
    }

    bool pred_transformer::propagate_to_next_level(unsigned src_level) {
        unsigned tgt_level = next_level(src_level);
        ensure_level(next_level(tgt_level));
        expr_ref_vector& src = m_levels[src_level];

        CTRACE("pdr", !src.empty(), 
               tout << "propagating " << src_level << " to " << tgt_level;
               tout << " for relation " << head()->get_name() << "\n";);
                
        for (unsigned i = 0; i < src.size(); ) {
            expr * curr = src[i].get();                  
            unsigned stored_lvl;
            VERIFY(m_prop2level.find(curr, stored_lvl));
            SASSERT(stored_lvl >= src_level);
            bool assumes_level;
            if (stored_lvl > src_level) {
                TRACE("pdr", tout << "at level: "<< stored_lvl << " " << mk_pp(curr, m) << "\n";);
                src[i] = src.back();
                src.pop_back();
            }
            else if (is_invariant(tgt_level, curr, false, assumes_level)) {
                
                add_property(curr, tgt_level); // assumes_level?tgt_level:infty_level
                TRACE("pdr", tout << "is invariant: "<< tgt_level << " " << mk_pp(curr, m) << "\n";);              
                src[i] = src.back();
                src.pop_back();
                ++m_stats.m_num_propagations;
            }
            else {
                TRACE("pdr", tout << "not propagated: " << mk_pp(curr, m) << "\n";); 
                ++i;
            }
        }        
        IF_VERBOSE(2, verbose_stream() << "propagate: ";
                   if (is_infty_level(src_level)) {
                       verbose_stream() << "infty"; 
                   }
                   else verbose_stream() << src_level;
                   for (unsigned i = 0; i < src.size(); ++i) {
                       verbose_stream() << mk_pp(src[i].get(), m) << "\n";   
                   });
        return src.empty();
    }

    bool pred_transformer::add_property1(expr * lemma, unsigned lvl) {        
        if (is_infty_level(lvl)) {
            if (m.is_false(lemma)) {
                return false;
            }
            if (!m_invariants.contains(lemma)) {
                TRACE("pdr", tout << "property1: " << head()->get_name() << " " << mk_pp(lemma, m) << "\n";);
                m_invariants.push_back(lemma);
                m_solver.add_formula(lemma);
                return true;
            }
            else {
                TRACE("pdr", tout << "already contained: " << head()->get_name() << " " << mk_pp(lemma, m) << "\n";);
                return false;
            }
        }
        ensure_level(lvl);        
        unsigned old_level;
        if (!m_prop2level.find(lemma, old_level) || old_level < lvl) {
            TRACE("pdr", tout << "property1: " << lvl << " " << head()->get_name() << " " << mk_pp(lemma, m) << "\n";);
            m_levels[lvl].push_back(lemma);
            m_prop2level.insert(lemma, lvl);
            m_solver.add_level_formula(lemma, lvl);
            return true;
        }
        else {
            TRACE("pdr", tout << "old-level: " << old_level << " " << head()->get_name() << " " << mk_pp(lemma, m) << "\n";);
            return false;
        }
    }

    void pred_transformer::add_child_property(pred_transformer& child, expr* lemma, unsigned lvl) {
        ensure_level(lvl);
        expr_ref_vector fmls(m);
        mk_assumptions(child.head(), lemma, fmls);
        for (unsigned i = 0; i < fmls.size(); ++i) {
            TRACE("pdr", tout << "child property: " << mk_pp(fmls[i].get(), m) << "\n";);
            if (is_infty_level(lvl)) {
                m_solver.add_formula(fmls[i].get());
            }
            else {
                m_solver.add_level_formula(fmls[i].get(), lvl);
            }
        }
    }

    void pred_transformer::add_property(expr* lemma, unsigned lvl) {
        expr_ref_vector lemmas(m);
        datalog::flatten_and(lemma, lemmas);
        for (unsigned i = 0; i < lemmas.size(); ++i) {
            expr* lemma_i = lemmas[i].get();
            if (add_property1(lemma_i, lvl)) {
                IF_VERBOSE(2, verbose_stream() << lvl << " " << mk_pp(lemma_i, m) << "\n";);
                for (unsigned j = 0; j < m_use.size(); ++j) {
                    m_use[j]->add_child_property(*this, lemma_i, next_level(lvl));
                }
            }
        }
    }

    expr_ref pred_transformer::get_cover_delta(int level) {
        expr_ref result(m.mk_true(), m), v(m), c(m);
        if (level == -1) {
            result = pm.mk_and(m_invariants);                       
        }
        else if ((unsigned)level < m_levels.size()) {
            result = pm.mk_and(m_levels[level]);
        }
        // replace local constants by bound variables.
        expr_substitution sub(m);        
        for (unsigned i = 0; i < m_sig.size(); ++i) {
            c = m.mk_const(pm.o2n(sig(i), 0));
            v = m.mk_var(i, sig(i)->get_range());
            sub.insert(c, v);
        }
        scoped_ptr<expr_replacer> rep = mk_default_expr_replacer(m);
        rep->set_substitution(&sub);
        (*rep)(result);
        return result;        
    }

    void pred_transformer::add_cover(unsigned level, expr* property) {
        // replace bound variables by local constants.
        expr_ref result(property, m), v(m), c(m);
        expr_substitution sub(m);        
        for (unsigned i = 0; i < m_sig.size(); ++i) {
            c = m.mk_const(pm.o2n(sig(i), 0));
            v = m.mk_var(i, sig(i)->get_range());
            sub.insert(v, c);
        }
        scoped_ptr<expr_replacer> rep = mk_default_expr_replacer(m);
        rep->set_substitution(&sub);
        (*rep)(result);
        TRACE("pdr", tout << "cover:\n" << mk_pp(result, m) << "\n";);
        // add the property.
        add_property(result, level);        
    }

    lbool pred_transformer::is_reachable(model_node& n, expr_ref_vector* core) {
        TRACE("pdr", 
              tout << "is-reachable: " << head()->get_name() << " level: " << n.level() << "\n";
              tout << mk_pp(n.state(), m) << "\n";);
        ensure_level(n.level());        
        prop_solver::scoped_level _sl(m_solver, n.level());
        m_solver.set_core(core);
        m_solver.set_model(&model);
        lbool is_sat = m_solver.check_conjunction_as_assumptions(n.state());
        if (is_sat == l_true && core) {            
            core->reset();
            model2cube(*model, *core);
            n.set_model(model);
        }
        return is_sat;
    }

    bool pred_transformer::is_invariant(unsigned level, expr* states, bool inductive, bool& assumes_level, expr_ref_vector* core) {
        expr_ref_vector conj(m);
        expr_ref tmp(m);
        
        conj.push_back(m.mk_not(states));

        if (inductive) {
            mk_assumptions(head(), states, conj);
        }
        tmp = pm.mk_and(conj);
        prop_solver::scoped_level _sl(m_solver, level);
        m_solver.set_core(core);
        lbool r = m_solver.check_conjunction_as_assumptions(tmp);
        if (r == l_false) {
            assumes_level = m_solver.assumes_level();
        }
        return r == l_false;
    }

    bool pred_transformer::check_inductive(unsigned level, expr_ref_vector& lits, bool& assumes_level) {
        manager& pm = get_pdr_manager();
        expr_ref_vector conj(m), core(m);
        expr_ref fml(m), states(m);
        states = m.mk_not(pm.mk_and(lits));
        mk_assumptions(head(), states, conj);
        fml = pm.mk_and(conj);
        prop_solver::scoped_level _sl(m_solver, level);
        m_solver.set_core(&core);
        m_solver.set_subset_based_core(true);
        lbool res = m_solver.check_assumptions_and_formula(lits, fml);
        if (res == l_false) {
            lits.reset();
            lits.append(core);
            assumes_level = m_solver.assumes_level();
        }
        return res == l_false;
    }

    void pred_transformer::mk_assumptions(func_decl* head, expr* fml, expr_ref_vector& result) {
        expr_ref tmp1(m), tmp2(m);
        obj_map<expr, datalog::rule const*>::iterator it = m_tag2rule.begin(), end = m_tag2rule.end();
        for (; it != end; ++it) {
            expr* pred = it->m_key;
            datalog::rule const* r = it->m_value;
            if (!r) continue;
            find_predecessors(*r, m_predicates);
            for (unsigned i = 0; i < m_predicates.size(); i++) {
                func_decl* d = m_predicates[i];
                if (d == head) {
                    tmp1 = m.mk_implies(pred, fml);
                    pm.formula_n2o(tmp1, tmp2, i);
                    result.push_back(tmp2);
                }
            }                  
        }
    }

    void pred_transformer::initialize(decl2rel const& pts) {
        m_initial_state = m.mk_false();
        m_transition = m.mk_true();        
        init_rules(pts, m_initial_state, m_transition);
        th_rewriter rw(m);
        rw(m_transition);
        rw(m_initial_state);
        m_solver.add_formula(m_transition);
        m_solver.add_level_formula(m_initial_state, 0);
        TRACE("pdr", 
              tout << "Initial state: " << mk_pp(m_initial_state, m) << "\n";
              tout << "Transition:    " << mk_pp(m_transition,  m) << "\n";);
        SASSERT(is_app(m_initial_state));
        m_reachable.add_init(to_app(m_initial_state));
    }

    void pred_transformer::init_rules(decl2rel const& pts, expr_ref& init, expr_ref& transition) {
        expr_ref_vector transitions(m);
        ptr_vector<datalog::rule const> tr_rules;
        datalog::rule const* rule;
        expr_ref_vector disj(m);
        app_ref pred(m);
        for (unsigned i = 0; i < rules().size(); ++i) {
            init_rule(pts, *rules()[i], init, tr_rules, transitions);
        }
        switch(transitions.size()) {
        case 0:
            transition = m.mk_false(); 
            break;
        case 1:
            // create a dummy tag.
            pred = m.mk_fresh_const(head()->get_name().str().c_str(), m.mk_bool_sort());
            rule = tr_rules[0];
            m_tag2rule.insert(pred, rule);
            m_rule2tag.insert(rule, pred.get());            
            transitions.push_back(pred);
            transition = pm.mk_and(transitions);
            break;
        default:
            for (unsigned i = 0; i < transitions.size(); ++i) {
                pred = m.mk_fresh_const(head()->get_name().str().c_str(), m.mk_bool_sort());
                rule = tr_rules[i];
                m_tag2rule.insert(pred, rule);                   
                m_rule2tag.insert(rule, pred);                
                disj.push_back(pred);
                transitions[i] = m.mk_implies(pred, transitions[i].get());
            }
            transitions.push_back(m.mk_or(disj.size(), disj.c_ptr()));
            transition = pm.mk_and(transitions);
            break;                 
        }
    }

    void pred_transformer::init_rule(
        decl2rel const&      pts,
        datalog::rule const& rule, 
        expr_ref&            init, 
        ptr_vector<datalog::rule const>& rules,
        expr_ref_vector&     transitions) 
    {
        // Predicates that are variable representatives. Other predicates at 
        // positions the variables occur are made equivalent with these.
        expr_ref_vector conj(m);
        app_ref_vector& var_reprs = *(alloc(app_ref_vector, m));
        qinst* qi = 0;
                
        unsigned ut_size = rule.get_uninterpreted_tail_size();
        unsigned t_size  = rule.get_tail_size();   
        SASSERT(ut_size <= t_size);
        init_atom(pts, rule.get_head(), var_reprs, conj, UINT_MAX);
        for (unsigned i = 0; i < ut_size; ++i) {
            if (rule.is_neg_tail(i)) {
                throw default_exception("PDR does not support negated predicates in rule tails");
            }
            init_atom(pts, rule.get_tail(i), var_reprs, conj, i);
        }                  
        for (unsigned i = ut_size; i < t_size; ++i) {
            ground_free_vars(rule.get_tail(i), var_reprs);
        }
        SASSERT(check_filled(var_reprs));
        expr_ref_vector tail(m);
        for (unsigned i = ut_size; i < t_size; ++i) {
            tail.push_back(rule.get_tail(i));
        }        
        datalog::flatten_and(tail);
        for (unsigned i = 0; i < tail.size(); ++i) {
            expr_ref tmp(m);
            var_subst(m, false)(tail[i].get(), var_reprs.size(), (expr*const*)var_reprs.c_ptr(), tmp);
            quantifier* q;
            if (datalog::rule_manager::is_forall(m, tmp, q)) {

                if (!qi) {
                    qi = alloc(qinst, m);                                      
                }
                //
                // The contract is to instantiate q with 
                // sufficient witnesses to validate body.
                //
                qi->quantifiers.push_back(q);
                tmp = m.mk_true();
            }
            conj.push_back(tmp);
            TRACE("pdr", tout << mk_pp(tail[i].get(), m) << "\n" << mk_pp(tmp, m) << "\n";);
            SASSERT(is_ground(tmp));
        }         
        expr_ref fml = pm.mk_and(conj);
        TRACE("pdr", tout << mk_pp(fml, m) << "\n";);
        SASSERT(is_ground(fml));
        if (m.is_false(fml)) {
            dealloc(qi);
            qi = 0;
            // no-op.
        }
        else {
            if (ut_size == 0 && !qi) {
                init = m.mk_or(init, fml);
            }
            transitions.push_back(fml);            
            rules.push_back(&rule);
        }
        if (qi) {
            m_rule2qinst.insert(&rule, qi);            
        }
        m_rule2inst.insert(&rule,&var_reprs);
    }

    bool pred_transformer::check_filled(app_ref_vector const& v) const {
        for (unsigned i = 0; i < v.size(); ++i) {
            if (!v[i]) return false;
        }
        return true;
    }

    // create constants for free variables in tail.
    void pred_transformer::ground_free_vars(expr* e, app_ref_vector& vars) {
        ptr_vector<sort> sorts;
        get_free_vars(e, sorts);
        while (vars.size() < sorts.size()) {
            vars.push_back(0);
        }
        for (unsigned i = 0; i < sorts.size(); ++i) {
            if (sorts[i] && !vars[i].get()) {
                vars[i] = m.mk_fresh_const("aux", sorts[i]);
            }
        }
    }

    // create names for variables used in relations.
    void pred_transformer::init_atom(
        decl2rel const& pts, 
        app * atom, 
        app_ref_vector& var_reprs, 
        expr_ref_vector& conj, 
        unsigned tail_idx
        )
    {
        unsigned arity = atom->get_num_args();
        func_decl* head = atom->get_decl();
        pred_transformer& pt = *pts.find(head);
        for (unsigned i = 0; i < arity; i++) {
            app_ref rep(m);
            
            if (tail_idx == UINT_MAX) {
                rep = m.mk_const(pm.o2n(pt.sig(i), 0));
            }
            else {
                rep = m.mk_const(pm.o2o(pt.sig(i), 0, tail_idx));
            }            
                       
            expr * arg = atom->get_arg(i);
            if (is_var(arg)) {
                var * v = to_var(arg);
                unsigned var_idx = v->get_idx();
                if (var_idx >= var_reprs.size()) {
                    var_reprs.resize(var_idx+1);
                }
                expr * repr = var_reprs[var_idx].get();
                if (repr) {
                    conj.push_back(m.mk_eq(rep, repr));
                }
                else {
                    var_reprs[var_idx] = rep;
                }
            }
            else {
                SASSERT(is_app(arg));
                conj.push_back(m.mk_eq(rep, arg));
            }
        }
    }

    void pred_transformer::add_premises(decl2rel const& pts, unsigned lvl, expr_ref_vector& r) {
        r.push_back(pm.get_background());
        r.push_back((lvl == 0)?initial_state():transition());
        for (unsigned i = 0; i < rules().size(); ++i) {
            add_premises(pts, lvl, *rules()[i], r);
        }
    }

    void pred_transformer::close(expr* e) {
        m_reachable.add_reachable(e);
    }

    void pred_transformer::add_premises(decl2rel const& pts, unsigned lvl, datalog::rule& rule, expr_ref_vector& r) {        
        find_predecessors(rule, m_predicates);
        for (unsigned i = 0; i < m_predicates.size(); ++i) {
            expr_ref tmp(m);
            func_decl* head = m_predicates[i];
            pred_transformer& pt = *pts.find(head);
            expr_ref inv = pt.get_formulas(lvl, false);     
            if (!m.is_true(inv)) {
                pm.formula_n2o(inv, tmp, i, true);
                r.push_back(tmp);
            }
        }
    }

    void pred_transformer::inherit_properties(pred_transformer& other) {
        SASSERT(m_head == other.m_head);
        obj_map<expr, unsigned>::iterator it  = other.m_prop2level.begin();
        obj_map<expr, unsigned>::iterator end = other.m_prop2level.end();
        
        for (; it != end; ++it) {
            add_property(it->m_key, it->m_value);
        }
        for (unsigned i = 0; i < other.m_invariants.size(); ++i) {
            expr* e = other.m_invariants[i].get();
            m_invariants.push_back(e);
            m_solver.add_formula(e);
        }        
    }

    void pred_transformer::model2cube(app* c, expr* val, expr_ref_vector& res) const {
        if (m.is_bool(val)) {
            res.push_back(m.is_true(val)?c:m.mk_not(c));
        }
        else {
            res.push_back(m.mk_eq(c, val));
        }
    }

    void pred_transformer::model2cube(const model_core& mdl, func_decl * d, expr_ref_vector& res) const {
        expr_ref interp(m);
        get_value_from_model(mdl, d, interp);   
        app* c = m.mk_const(d);
        model2cube(c, interp, res);
    }

    void pred_transformer::model2cube(const model_core & mdl, expr_ref_vector & res) const {
        unsigned sz = mdl.get_num_constants();
        for (unsigned i = 0; i < sz; i++) {
            func_decl * d = mdl.get_constant(i);                        
            SASSERT(d->get_arity()==0);
            if (!m_solver.is_aux_symbol(d)) {
                model2cube(mdl, d, res);
            }
        }   
    }

    void pred_transformer::model2properties(
        const model_core & mdl, 
        unsigned index, 
        model_node const& n, 
        expr_ref_vector & res) const {
        expr_ref tr1(transition(), m), tr2(m);
        expr_ref_vector trs(m), refs(m);
        expr_substitution sub(m);        
        unsigned sz = mdl.get_num_constants();
        obj_map<expr,ptr_vector<app> > equivs;

        for (unsigned i = 0; i < sz; i++) {
             func_decl * d = mdl.get_constant(i);    
             expr_ref interp(m);
             ptr_vector<app> cs;
             obj_map<expr,ptr_vector<app> >::obj_map_entry* e;
             get_value_from_model(mdl, d, interp);  
             app* c = m.mk_const(d);
             refs.push_back(c);
             refs.push_back(interp);
             if (m.is_bool(d->get_range())) {
                 sub.insert(c, interp);
             }
             else {
                 e = equivs.insert_if_not_there2(interp, cs);
                 e->get_data().m_value.push_back(c);
             }
        }
        obj_map<expr,ptr_vector<app> >::iterator it = equivs.begin(), end = equivs.end();
        for (; it != end; ++it) {
            // 
            // determine equivalence class representative.
            // it is either one of the indexed variables, or it
            // is the constant evaluated by the model.
            // 
            ptr_vector<app> const& cs = it->m_value;
            expr* rep = 0;
            for (unsigned i = 0; !rep && i < cs.size(); ++i) {
                if (pm.is_o(cs[i]->get_decl(), index)) {
                    rep = cs[i];
                }
            }
            if (!rep) {
                rep = it->m_key;
            }
            for (unsigned i = 0; i < cs.size(); ++i) {
                if (!pm.is_o(cs[i]->get_decl(), index)) {
                    sub.insert(cs[i], rep);
                }
            }            
        }
        scoped_ptr<expr_replacer> rep = mk_default_expr_replacer(m);
        rep->set_substitution(&sub);
        (*rep)(tr1);
        th_rewriter rw(m);
        rw(tr1);
        TRACE("pdr", tout << "Transition:\n" << mk_pp(tr1, m) << "\n";);
        pm.formula_o2n(tr1, tr2, index);
        datalog::flatten_and(tr2, trs);
        res.append(trs);
        TRACE("pdr", tout << "Reduced transition:\n" << mk_pp(tr2, m) << "\n";);

        // 
        // Take state-invariant for indexed formula and select the literals
        // that are true under the assignment.
        // 
        //
#if 0
        IF_VERBOSE(2, verbose_stream() << "index: " << index << "\n"
                   << "level: " << n.level() << "\n"
                   << mk_pp(n.pt().get_propagation_formula(m_rels, n.level()), m) << "\n"          
                   << "propagation formula\n"
                   << mk_pp(n.parent()->pt().get_propagation_formula(m_rels, n.level()+1), m) << "\n";);
#endif
    }

    // ----------------
    // model_node

    void model_node::set_closed() {
        pt().close(state());
        m_closed = true; 
    }

    expr_ref model_node::get_trace() const {
        pred_transformer& p = pt();
        ast_manager& m = p.get_manager();
        manager& pm = p.get_pdr_manager();
        TRACE("pdr", model_v2_pp(tout, model()););
        func_decl* f = p.head();
        unsigned arity = f->get_arity();
        expr_ref_vector args(m);
        func_decl_ref v(m);
        for (unsigned i = 0; i < arity; ++i) {
            v = pm.o2n(p.sig(i),0);  
            expr* e = model().get_const_interp(v);
            if (e) {
                args.push_back(e);
            }
            else {
                args.push_back(m.mk_const(v));
            }
        }            
        return expr_ref(m.mk_app(f, args.size(), args.c_ptr()), m);
    }


    void model_node::mk_instantiate(datalog::rule_ref& r0, datalog::rule_ref& r1, expr_ref_vector& binding) {
        ast_manager& m = pt().get_manager();
        expr_ref_vector conjs(m);
        obj_map<expr,expr*> model;
        datalog::flatten_and(state(), conjs);
        for (unsigned i = 0; i < conjs.size(); ++i) {
            expr* e = conjs[i].get(), *e1, *e2;
            if (m.is_eq(e, e1, e2) || m.is_iff(e, e1, e2)) {
                if (m.is_value(e2)) {
                    model.insert(e1, e2);
                }
                else if (m.is_value(e1)) {
                    model.insert(e2, e1);
                }
            }
            else if (m.is_not(e, e1)) {
                model.insert(e1, m.mk_false());
            }
            else {
                model.insert(e, m.mk_true());
            }
        }
        r0 = const_cast<datalog::rule*>(pt().find_rule(*m_model.get()));
        SASSERT(r0);
        app_ref_vector& inst = pt().get_inst(r0);
        TRACE("pdr", tout << mk_pp(state(), m) << "\n";);
        for (unsigned i = 0; i < inst.size(); ++i) {
            expr* v;
            if (model.find(inst[i].get(), v)) {
                binding.push_back(v);
            }            
            else {
                binding.push_back(m.mk_var(i, m.get_sort(inst[i].get())));
            }            
        }
        r1 = r0;
        if (!inst.empty()) {
            r1.get_manager().substitute(r1, binding.size(), binding.c_ptr());
        }
    }



    std::ostream& model_node::display(std::ostream& out, unsigned indent) {
        for (unsigned i = 0; i < indent; ++i) out << " ";
        out << m_level << " " << m_pt.head()->get_name() << " " << (m_closed?"closed":"open") << "\n";
        for (unsigned i = 0; i < indent; ++i) out << " ";
        out << "  " << mk_pp(m_state, m_state.get_manager(), indent) << "\n";
        for (unsigned i = 0; i < children().size(); ++i) {
            children()[i]->display(out, indent + 1);
        }
        return out;
    }

    unsigned model_node::index() const {
        model_node* p = parent();
        if (!p) return 0;
        for (unsigned i = 0; i < p->children().size(); ++i) {
            if (this == p->children()[i]) return i;
        }
        UNREACHABLE();
        return 0;
    }

    void model_node::get_properties(expr_ref_vector& props) const {
        model_node* p = parent();
        if (p) {
            p->pt().model2properties(p->model(), index(), *this, props);
        }
    }

    // ----------------
    // model_search

    model_node* model_search::next() {
        if (m_leaves.empty()) {
            return 0;
        }
        model_node* result = m_leaves.back();
        m_leaves.pop_back();
        return result;
    }

    bool model_search::is_repeated(model_node& n) const {
        model_node* p = n.parent();
        while (p) {
            if (p->state() == n.state()) {
                return true;
            }
            p = p->parent();
        }
        return false;
    }

    void model_search::add_leaf(model_node& n) {
        unsigned& count = cache(n).insert_if_not_there2(n.state(), 0)->get_data().m_value;
        ++count;
        if (count == 1 || is_repeated(n)) {
            set_leaf(n);
        }
        else {
            n.set_pre_closed();
        }
    }

    void model_search::set_leaf(model_node& n) {
        erase_children(n);
        SASSERT(n.is_open());        
        if (m_bfs) {
            m_leaves.push_front(&n);
        }
        else {
            m_leaves.push_back(&n);
        }
    }

    void model_search::set_root(model_node* root) {
        reset();
        m_root = root;
        SASSERT(cache(*root).empty());        
        cache(*root).insert(root->state(), 1);
        set_leaf(*root);
    }

    obj_map<expr, unsigned>& model_search::cache(model_node const& n) {
        unsigned l = n.orig_level();
        if (l >= m_cache.size()) {
            m_cache.resize(l + 1);
        }
        return m_cache[l];
    }

    void model_search::erase_children(model_node& n) {
        ptr_vector<model_node> todo, nodes;
        todo.append(n.children());
        erase_leaf(n);
        n.reset();
        while (!todo.empty()) {
            model_node* m = todo.back();
            todo.pop_back();
            nodes.push_back(m);
            todo.append(m->children());
            erase_leaf(*m);
            remove_node(*m);
        }
        std::for_each(nodes.begin(), nodes.end(), delete_proc<model_node>());
    }

    void model_search::remove_node(model_node& n) {
        if (0 == --cache(n).find(n.state())) {
            cache(n).remove(n.state());
        }
    }

    void model_search::erase_leaf(model_node& n) {
        if (n.children().empty() && n.is_open()) {
            std::deque<model_node*>::iterator 
                it  = m_leaves.begin(), 
                end = m_leaves.end();
            for (; it != end; ++it) {
                if (*it == &n) {
                    m_leaves.erase(it);
                    break;
                }
            }
        }
    }

    std::ostream& model_search::display(std::ostream& out) const {
        if (m_root) {
            m_root->display(out, 0);
        }
        out << "goals\n";
        std::deque<model_node*>::const_iterator 
            it  = m_leaves.begin(), 
            end = m_leaves.end();
        for (; it != end; ++it) {
            (*it)->display(out, 1);
        }
        return out;
    }

    expr_ref model_search::get_trace() const {       
        pred_transformer& pt = get_root().pt();
        ast_manager& m = pt.get_manager();
        manager& pm = pt.get_pdr_manager();
        expr_ref result(m.mk_true(),m);
        expr_ref_vector rules(m);
        ptr_vector<model_node> nodes;
        nodes.push_back(m_root);
        while (!nodes.empty()) {
            model_node* current = nodes.back();
            nodes.pop_back();
            rules.push_back(current->get_trace());
            nodes.append(current->children());
        }
        return pm.mk_and(rules);
    }

    proof_ref model_search::get_proof_trace(context const& ctx) const {
        pred_transformer& pt = get_root().pt();
        ast_manager& m = pt.get_manager();
        datalog::context& dctx = ctx.get_context();
        datalog::rule_manager& rm = dctx.get_rule_manager();
        datalog::rule_unifier unifier(rm, dctx, m);
        datalog::dl_decl_util util(m);
        datalog::rule_ref r0(rm), r1(rm);
        obj_map<expr, proof*> cache;
        obj_map<expr, datalog::rule*>  rules;
        ptr_vector<model_node> todo;
        proof_ref_vector trail(m);
        datalog::rule_ref_vector rules_trail(rm);
        proof* pr = 0;
        todo.push_back(m_root);
        while (!todo.empty()) {
            model_node* n = todo.back();
            if (cache.find(n->state(), pr)) {
                todo.pop_back();
                continue;
            }
            ptr_vector<proof> pfs;
            ptr_vector<datalog::rule> rls;
            ptr_vector<model_node> const& chs = n->children();
            pfs.push_back(0);
            rls.push_back(0);
            for (unsigned i = 0; i < chs.size(); ++i) {
                if (cache.find(chs[i]->state(), pr)) {
                    pfs.push_back(pr);
                    rls.push_back(rules.find(chs[i]->state()));
                }
                else {
                    todo.push_back(chs[i]);
                }
            }            
            if (pfs.size() != 1 + chs.size()) {
                continue;
            }
            proof_ref rl(m);
            expr_ref  fml0(m);
            expr_ref_vector binding(m);
            n->mk_instantiate(r0, r1, binding);
            r0->to_formula(fml0);
            proof_ref p1(m), p2(m);
            p1 = m.mk_asserted(fml0);
            pfs[0] = p1;
            rls[0] = r1;
            TRACE("pdr",
                  tout << "root: " << mk_pp(p1.get(), m) << "\n";
                  for (unsigned i = 0; i < binding.size(); ++i) {
                      tout << mk_pp(binding[i].get(), m) << "\n";
                  }
                  for (unsigned i = 1; i < pfs.size(); ++i) {
                      tout << mk_pp(pfs[i], m) << "\n";
                  }
                  );
            datalog::rule_ref reduced_rule(rm), r3(rm);            
            reduced_rule = rls[0];
            // check if binding is identity.
            bool binding_is_id = true;
            for (unsigned i = 0; binding_is_id && i < binding.size(); ++i) {
                expr* v = binding[i].get();
                binding_is_id = is_var(v) && to_var(v)->get_idx() == i;
            }
            if (rls.size() > 1 || !binding_is_id) {
                vector<expr_ref_vector> substs;
                svector<std::pair<unsigned,unsigned> > positions;
                substs.push_back(binding); // TODO base substitution.
                for (unsigned i = 1; i < rls.size(); ++i) {
                    datalog::rule& src = *rls[i];
                    bool unified = unifier.unify_rules(*reduced_rule, 0, src);
                    if (!unified) {
                        std::cout << "Could not unify rules: ";
                        reduced_rule->display(dctx, std::cout);
                        src.display(dctx, std::cout);
                    }
                    expr_ref_vector sub1 = unifier.get_rule_subst(*reduced_rule, true);
                    TRACE("pdr",
                          for (unsigned k = 0; k < sub1.size(); ++k) {
                              tout << mk_pp(sub1[k].get(), m) << " ";
                          }
                          tout << "\n";
                          );
                    for (unsigned j = 0; j < substs.size(); ++j) {
                        // TODO. apply sub1 to subst.
                    }

                    positions.push_back(std::make_pair(i,0));
                    substs.push_back(unifier.get_rule_subst(src, false));
                    VERIFY(unifier.apply(*reduced_rule.get(), 0, src, r3));
                    reduced_rule = r3;
                }
                expr_ref fml_concl(m);
                reduced_rule->to_formula(fml_concl);                    
                p1 = m.mk_hyper_resolve(pfs.size(), pfs.c_ptr(), fml_concl, positions, substs);
            }
            cache.insert(n->state(), p1);
            rules.insert(n->state(), reduced_rule);
            trail.push_back(p1);
            rules_trail.push_back(reduced_rule);
            todo.pop_back();
        }
        return proof_ref(cache.find(m_root->state()), m);
    }

    model_search::~model_search() {
        TRACE("pdr", tout << "\n";);
        reset();
    }

    void model_search::reset() {
        if (m_root) {
            erase_children(*m_root);
            remove_node(*m_root);
            dealloc(m_root);
            m_root = 0;
        }
    }

    void model_search::backtrack_level(bool uses_level, model_node& n) {
        SASSERT(m_root);
        if (uses_level && m_root->level() > n.level()) {
            IF_VERBOSE(2, verbose_stream() << "Increase level " << n.level() << "\n";);
            n.increase_level();
            m_leaves.push_back(&n);
        }
        else {
            model_node* p = n.parent();
            if (p) {
                set_leaf(*p);
            }               
        }     
    }

    // ----------------
    // context

    context::context(
        front_end_params&     fparams,
        params_ref const&     params,
        ast_manager&          m
        )
        : m_fparams(fparams),
          m_params(params),
          m(m),
          m_context(0),
          m_quantifier_inst(*this, m),
          m_pm(m_fparams, m_params, m),
          m_query_pred(m),
          m_query(0),
          m_search(m_params.get_bool(":bfs-model-search", true)),
          m_last_result(l_undef),
          m_inductive_lvl(0),
          m_cancel(false)
    {
    }

    context::~context() {
        reset_model_generalizers();
        reset_core_generalizers();
        reset();
    }

    void context::reset() {
        TRACE("pdr", tout << "\n";);
        cleanup();
        decl2rel::iterator it = m_rels.begin(), end = m_rels.end();
        for (; it != end; ++it) {
            dealloc(it->m_value);
        }
        m_rels.reset();
        m_search.reset();
        m_query = 0;       
        m_last_result = l_undef;
        m_inductive_lvl = 0;        
    }

    void context::init_rules(datalog::rule_set& rules, decl2rel& rels) {
        m_context = &rules.get_context();
        // Allocate collection of predicate transformers
        datalog::rule_set::decl2rules::iterator dit = rules.begin_grouped_rules(), dend = rules.end_grouped_rules();
        decl2rel::obj_map_entry* e;
        for (; dit != dend; ++dit) {            
            func_decl* pred = dit->m_key;
            TRACE("pdr", tout << mk_pp(pred, m) << "\n";);
            SASSERT(!rels.contains(pred));
            e = rels.insert_if_not_there2(pred, alloc(pred_transformer, get_pdr_manager(), pred));            
            datalog::rule_vector const& pred_rules = *dit->m_value;            
            for (unsigned i = 0; i < pred_rules.size(); ++i) {
                e->get_data().m_value->add_rule(pred_rules[i]);
            }
        }
        // Initialize use list dependencies
        decl2rel::iterator it = rels.begin(), end = rels.end();        
        for (; it != end; ++it) {
            func_decl* pred = it->m_key;      
            pred_transformer* pt = it->m_value, *pt_user;
            obj_hashtable<func_decl> const& deps = rules.get_dependencies().get_deps(pred);
            obj_hashtable<func_decl>::iterator itf = deps.begin(), endf = deps.end();
            for (; itf != endf; ++itf) {
                TRACE("pdr", tout << mk_pp(pred, m) << " " << mk_pp(*itf, m) << "\n";);
                if (!rels.find(*itf, pt_user)) {
                    pt_user = alloc(pred_transformer, get_pdr_manager(), *itf);
                    rels.insert(*itf, pt_user);
                }
                pt_user->add_use(pt);                
            }
        }      

        // Initialize the predicate transformers.
        it = rels.begin(), end = rels.end();        
        for (; it != end; ++it) {            
            pred_transformer& rel = *it->m_value;
            rel.initialize(rels);
            TRACE("pdr", rel.display(tout); );
        }
    }

    void context::update_rules(datalog::rule_set& rules) {
        decl2rel rels;
        init_model_generalizers(rules);
        init_core_generalizers(rules);
        init_rules(rules, rels); 
        decl2rel::iterator it = rels.begin(), end = rels.end();
        for (; it != end; ++it) {
            pred_transformer* pt = 0;
            if (m_rels.find(it->m_key, pt)) {
                it->m_value->inherit_properties(*pt);
            }
        }
        reset();
        it = rels.begin(), end = rels.end();
        for (; it != end; ++it) {
            m_rels.insert(it->m_key, it->m_value);
        }
        VERIFY(m_rels.find(m_query_pred, m_query));
    }

    unsigned context::get_num_levels(func_decl* p) {
        pred_transformer* pt = 0;
        if (m_rels.find(p, pt)) {
            return pt->get_num_levels();
        }
        else {
            IF_VERBOSE(10, verbose_stream() << "did not find predicate " << p->get_name() << "\n";);
            return 0;
        }
    }

    expr_ref context::get_cover_delta(int level, func_decl* p) {
        pred_transformer* pt = 0;
        if (m_rels.find(p, pt)) {
            return pt->get_cover_delta(level);
        }
        else {
            IF_VERBOSE(10, verbose_stream() << "did not find predicate " << p->get_name() << "\n";);
            return expr_ref(m.mk_true(), m);
        }
    }

    void context::add_cover(int level, func_decl* p, expr* property) {
        pred_transformer* pt = 0;
        if (!m_rels.find(p, pt)) {
            pt = alloc(pred_transformer, get_pdr_manager(), p);
            m_rels.insert(p, pt);
            IF_VERBOSE(10, verbose_stream() << "did not find predicate " << p->get_name() << "\n";);
        }
        unsigned lvl = (level == -1)?infty_level:((unsigned)level);
        pt->add_cover(lvl, property);
    }

    class context::classifier_proc {
        ast_manager& m;
        arith_util a;
        bool m_is_bool;
        bool m_is_bool_arith;
    public:
        classifier_proc(ast_manager& m, datalog::rule_set& rules):
            m(m), a(m), m_is_bool(true), m_is_bool_arith(true) {
            classify(rules);
        }
        void operator()(expr* e) {
            if (m_is_bool) {                
                if (!m.is_bool(e)) {
                    m_is_bool = false;
                }
                else if (is_var(e)) {
                    // no-op.
                }
                else if (!is_app(e)) {
                    m_is_bool = false;
                }
                else if (to_app(e)->get_num_args() > 0 &&
                         to_app(e)->get_family_id() != m.get_basic_family_id()) {
                    m_is_bool = false;
                }
            }
            if (m_is_bool_arith) {                
                if (!m.is_bool(e) && !a.is_int_real(e)) {
                    m_is_bool_arith = false;
                }
                else if (is_var(e)) {
                    // no-op
                }
                else if (!is_app(e)) {
                    m_is_bool_arith = false;
                }
                else if (to_app(e)->get_num_args() > 0 &&
                         to_app(e)->get_family_id() != m.get_basic_family_id() &&
                         to_app(e)->get_family_id() != a.get_family_id()) {
                    m_is_bool_arith = false;
                }
            }
        }

        bool is_bool() const { return m_is_bool; }

        bool is_bool_arith() const { return m_is_bool_arith; }


    private:

        void classify(datalog::rule_set& rules) {
            expr_fast_mark1 mark;
            datalog::rule_set::iterator it = rules.begin(), end = rules.end();        
            for (; it != end; ++it) {      
                datalog::rule& r = *(*it);
                classify_pred(mark, r.get_head());
                unsigned utsz = r.get_uninterpreted_tail_size();
                for (unsigned i = 0; i < utsz; ++i) {
                    classify_pred(mark, r.get_tail(i));                
                }
                for (unsigned i = utsz; i < r.get_tail_size(); ++i) {
                    quick_for_each_expr(*this, mark, r.get_tail(i));
                }
            }
        }

        void classify_pred(expr_fast_mark1& mark, app* pred) {
            for (unsigned i = 0; i < pred->get_num_args(); ++i) {
                quick_for_each_expr(*this, mark, pred->get_arg(i));
            }
        }
    };


    void context::reset_model_generalizers() {
        std::for_each(m_model_generalizers.begin(), m_model_generalizers.end(), delete_proc<model_generalizer>());
        m_model_generalizers.reset();
    }

    void context::init_model_generalizers(datalog::rule_set& rules) {
        reset_model_generalizers();
        classifier_proc classify(m, rules);
        if (classify.is_bool_arith()) {
            m_model_generalizers.push_back(alloc(bool_model_evaluation_generalizer, *this, m));
        }
        else {
            m_model_generalizers.push_back(alloc(model_evaluation_generalizer, *this, m));
        }
        if (m_params.get_bool(":use-farkas-model", false)) {
            m_model_generalizers.push_back(alloc(model_farkas_generalizer, *this));
        }        
        if (m_params.get_bool(":use-precondition-generalizer", false)) {
            m_model_generalizers.push_back(alloc(model_precond_generalizer, *this));
        }
    }

    void context::reset_core_generalizers() {
        std::for_each(m_core_generalizers.begin(), m_core_generalizers.end(), delete_proc<core_generalizer>());
        m_core_generalizers.reset();
    }

    void context::init_core_generalizers(datalog::rule_set& rules) {
        reset_core_generalizers();
        classifier_proc classify(m, rules);
        if (m_params.get_bool(":use-multicore-generalizer", false)) {
            m_core_generalizers.push_back(alloc(core_multi_generalizer, *this));
        }
        if (m_params.get_bool(":use-farkas", true) && !classify.is_bool()) {
            if (m_params.get_bool(":inline-proof-mode", true)) {
                m.toggle_proof_mode(PGM_FINE);
                m_fparams.m_proof_mode = PGM_FINE;
                m_fparams.m_arith_bound_prop = BP_NONE;
                m_fparams.m_arith_auto_config_simplex = true;
                m_fparams.m_arith_propagate_eqs = false;
                m_fparams.m_arith_eager_eq_axioms = false;
                m_fparams.m_arith_eq_bounds = false;
            }
            else {
                m_core_generalizers.push_back(alloc(core_farkas_generalizer, *this, m, m_fparams));
            }
        }
        if (m_params.get_bool(":use-farkas-properties", false)) {
            m_core_generalizers.push_back(alloc(core_farkas_properties_generalizer, *this));
        }
        if (m_params.get_bool(":use-inductive-generalizer", true)) {
            m_core_generalizers.push_back(alloc(core_bool_inductive_generalizer, *this, 0));
        }
        if (m_params.get_bool(":use-interpolants", false)) {
            m_core_generalizers.push_back(alloc(core_interpolant_generalizer, *this));
        }
        if (m_params.get_bool(":inductive-reachability-check", false)) {
            m_core_generalizers.push_back(alloc(core_induction_generalizer, *this));
        }
    }

    void context::get_level_property(unsigned lvl, expr_ref_vector& res, vector<relation_info>& rs) const {
        decl2rel::iterator it = m_rels.begin(), end = m_rels.end();
        for (; it != end; ++it) {
            pred_transformer* r = it->m_value;
            if (r->head() == m_query_pred) {
                continue;
            }
            expr_ref conj = r->get_formulas(lvl, false);        
            m_pm.formula_n2o(0, false, conj);            
            res.push_back(conj);
            ptr_vector<func_decl> sig(r->head()->get_arity(), r->sig());
            rs.push_back(relation_info(m, r->head(), sig, conj));
        }
    }

    void context::simplify_formulas() {
        decl2rel::iterator it = m_rels.begin(), end = m_rels.end();
        for (; it != end; ++it) {
            pred_transformer* r = it->m_value;
            r->simplify_formulas();
        }        
    }

    lbool context::solve() {
        m_last_result = l_undef;
        try {
            solve_impl();
            UNREACHABLE();
        }
        catch (model_exception) {        
            check_quantifiers();
            IF_VERBOSE(1, verbose_stream() << "\n"; m_search.display(verbose_stream()););  
            m_last_result = l_true;
            return l_true;
        }
        catch (inductive_exception) {
            simplify_formulas();
            m_last_result = l_false;
            TRACE("pdr",  display_certificate(tout););      
            IF_VERBOSE(1, display_certificate(verbose_stream()););
            return l_false;
        }
        catch (unknown_exception) {
            return l_undef;
        }
        return l_undef;
    }

    void context::cancel() {
        m_cancel = true;
    }

    void context::cleanup() {
        m_cancel = false;
    }

    void context::checkpoint() {
        if (m_cancel) {
            throw default_exception("pdr canceled");
        }
    }

    /**
       \brief retrieve answer.
    */
    expr_ref context::get_answer() {
        switch(m_last_result) {
        case l_true: return mk_sat_answer();
        case l_false: return mk_unsat_answer();
        default: return expr_ref(m.mk_true(), m);
        }
    }

    void context::get_model(model_ref& md) {
        SASSERT(m_last_result == l_false);        
        expr_ref_vector refs(m);
        vector<relation_info> rs;
        get_level_property(m_inductive_lvl, refs, rs);            
        inductive_property ex(m, m_mc, rs);
        ex.to_model(md);
    }
    
    proof_ref context::get_proof() const {
        datalog::scoped_coarse_proof _sc(m);
        proof_ref proof(m);
        SASSERT(m_last_result == l_true);
        proof = m_search.get_proof_trace(*this);
        apply(m, m_pc.get(), proof);
        return proof;
    }


    /**
        \brief Retrieve satisfying assignment with explanation.
    */
    expr_ref context::mk_sat_answer() const {
        if (m_params.get_bool(":generate-proof-trace", false)) {
            proof_ref pr = get_proof();
            return expr_ref(pr.get(), m);
        }
        return m_search.get_trace();
    }

    expr_ref context::mk_unsat_answer() const {
        expr_ref_vector refs(m);
        vector<relation_info> rs;
        get_level_property(m_inductive_lvl, refs, rs);            
        inductive_property ex(m, const_cast<model_converter_ref&>(m_mc), rs);
        return ex.to_expr();
    }

    void context::solve_impl() {
        unsigned lvl = 0;
        bool reachable;
        while (true) {
            checkpoint();
            reachable = check_reachability(lvl);
            if (reachable) {
                throw model_exception();
            }
            if (lvl != 0) {
                propagate(lvl);
            }
            lvl++;
            m_stats.m_max_depth = std::max(m_stats.m_max_depth, lvl);
            IF_VERBOSE(1,verbose_stream() << "Entering level "<<lvl << "\n";);
        }
    }

    //
    // Check that quantifiers are satisfied in the produced model.
    // 
    void context::check_quantifiers() {
        if (has_quantifiers()) {
            m_quantifier_inst.model_check(m_search.get_root());
        }
    }

    bool context::has_quantifiers() const {
        decl2rel const& dr = get_pred_transformers();
        decl2rel::iterator it = dr.begin(), end = dr.end();
        for (; it != end; ++it) {
            pred_transformer* pt = it->m_value;
            if (pt->has_quantifiers()) return true;
        }
        return false;
    }

    //
    // Pick a potential counter example state.
    // Initialize a search tree using that counter-example.
    // If the counter-example expands to a full model, then
    // the search tree is a model, otherwise obtain the next
    // query state.
    //
    bool context::check_reachability(unsigned level) {
        expr_ref state(m.mk_true(), m);
        model_node* root = alloc(model_node, 0, state, *m_query, level);
        m_search.set_root(root);            
        
        while (model_node* node = m_search.next()) {
            IF_VERBOSE(2, verbose_stream() << "Expand node: " << node->level() << "\n";);
            checkpoint();
            expand_node(*node);   
        }
        return root->is_closed();
    }

    void context::close_node(model_node& n) {
        n.set_closed();
        model_node* p = n.parent();
        while (p && p->is_1closed()) {
            p->set_closed();
            p = p->parent();
        }
    }

    void context::check_pre_closed(model_node& n) {
        for (unsigned i = 0; i < n.children().size(); ++i) {
            if (!n.children()[i]->is_closed()) return;
        }
        n.set_pre_closed();
        model_node* p = n.parent();
        while (p && p->is_1closed()) {
            p->set_pre_closed();
            p = p->parent();
        }
    }

    void context::expand_node(model_node& n) {
        SASSERT(n.is_open());
        expr_ref_vector cube(m);

        if (n.pt().is_reachable(n.state())) {
            TRACE("pdr", tout << "reachable\n";);
            close_node(n);
        }
        else {
            switch (expand_state(n, cube)) {
            case l_true:
                if (n.level() == 0) {
                    TRACE("pdr", tout << "reachable\n";);
                    close_node(n);
                }
                else {
                    TRACE("pdr", tout << "node: " << &n << "\n"; 
                          expr_ref cb(m.mk_and(cube.size(),cube.c_ptr()), m); 
                          tout << mk_pp(cb.get(), m) << "\n";);
                    for (unsigned i = 0; i < m_model_generalizers.size(); ++i) {
                        (*m_model_generalizers[i])(n, cube);
                    }
                    create_children(n, m_pm.mk_and(cube));
                }
                break;
            case l_false: {
                bool uses_level = true;
                for (unsigned i = 0; !cube.empty() && i < m_core_generalizers.size(); ++i) {
                    (*m_core_generalizers[i])(n, cube, uses_level);
                }
                expr_ref ncube(m_pm.mk_not_and(cube), m);
                TRACE("pdr", tout << "invariant state: " << (uses_level?"":"(inductive) ") <<  mk_pp(ncube, m) << "\n";);
                n.pt().add_property(ncube, uses_level?n.level():infty_level);
                CASSERT("pdr",n.level() == 0 || check_invariant(n.level()-1));
<<<<<<< HEAD
                m_search.backtrack_level(uses_level && m_params.get_bool(":flexible-trace",false), n);
=======
                m_search.backtrack_level(uses_level && m_params.get_bool(":flexible-trace", false), n);
>>>>>>> bf0481c4
                break;
            }
            case l_undef: {
                TRACE("pdr", tout << "unknown state: " << mk_pp(m_pm.mk_and(cube), m) << "\n";);
                throw unknown_exception();
            }
            }
        }
    }

    //
    // check if predicate transformer has a satisfiable predecessor state.
    // returns either a satisfiable predecessor state or 
    // return a property that blocks state and is implied by the 
    // predicate transformer (or some unfolding of it).
    // 
    lbool context::expand_state(model_node& n, expr_ref_vector& result) {
        return n.pt().is_reachable(n, &result);
    }

    void context::propagate(unsigned max_prop_lvl) {    
        if (m_params.get_bool(":simplify-formulas-pre", false)) {            
            simplify_formulas();
        }
        for (unsigned lvl = 0; lvl <= max_prop_lvl; lvl++) {
            checkpoint();
            bool all_propagated = true;
            decl2rel::iterator it = m_rels.begin(), end = m_rels.end();
            for (; it != end; ++it) {
                checkpoint();            
                pred_transformer& r = *it->m_value;
                all_propagated = r.propagate_to_next_level(lvl) && all_propagated;
            }
            CASSERT("pdr", check_invariant(lvl));

            if (all_propagated && lvl == max_prop_lvl) {
                m_inductive_lvl = lvl;
                throw inductive_exception();
            }
        }
        if (m_params.get_bool(":simplify-formulas-post", false)) {            
            simplify_formulas();
        }
    }

    // create children states from model cube.
    void context::create_children(model_node& n, expr* model) {        
        expr_ref_vector literals(m), sub_lits(m);
        expr_ref o_cube(m), n_cube(m);
        datalog::flatten_and(model, literals);
        ptr_vector<func_decl> preds;
        unsigned level = n.level();
        SASSERT(level > 0);
        n.pt().find_predecessors(n.model(), preds);
        n.pt().remove_predecessors(literals);
        TRACE("pdr", tout << mk_pp(model, m) << "\n";
              model_v2_pp(tout, n.model());
              for (unsigned i = 0; i < preds.size(); ++i) {
                  tout << mk_pp(preds[i], m) << "\n";
              }
             );
        for (unsigned i = 0; i < preds.size(); ++i) {            
            pred_transformer& pt = *m_rels.find(preds[i]);
            SASSERT(pt.head() == preds[i]);
            assign_ref_vector(sub_lits, literals);
            m_pm.filter_o_atoms(sub_lits, i);            
            o_cube = m_pm.mk_and(sub_lits);
            m_pm.formula_o2n(o_cube, n_cube, i);
            model_node* child = alloc(model_node, &n, n_cube, pt, level-1);
            ++m_stats.m_num_nodes;
            m_search.add_leaf(*child);            
        }
        check_pre_closed(n);
        
        TRACE("pdr", m_search.display(tout););
    }

    void context::collect_statistics(statistics& st) const {
        decl2rel::iterator it = m_rels.begin(), end = m_rels.end();
        for (it = m_rels.begin(); it != end; ++it) {
            it->m_value->collect_statistics(st);
        }
        st.update("PDR num unfoldings", m_stats.m_num_nodes);
        st.update("PDR max depth", m_stats.m_max_depth);
        m_pm.collect_statistics(st);

        for (unsigned i = 0; i < m_model_generalizers.size(); ++i) {
            m_model_generalizers[i]->collect_statistics(st);
        }
        for (unsigned i = 0; i < m_core_generalizers.size(); ++i) {
            m_core_generalizers[i]->collect_statistics(st);
        }
    }


    std::ostream& context::display(std::ostream& out) const {
        decl2rel::iterator it = m_rels.begin(), end = m_rels.end();
        for (; it != end; ++it) {
            it->m_value->display(out);
        }        
        m_search.display(out);
        return out;
    }

    bool context::check_invariant(unsigned lvl) {
        decl2rel::iterator it = m_rels.begin(), end = m_rels.end();        
        for (; it != end; ++it) {
            checkpoint();
            if (!check_invariant(lvl, it->m_key)) {
                return false;
            }
        }
        return true;
    }

    bool context::check_invariant(unsigned lvl, func_decl* fn) {
        smt::solver ctx(m, m_fparams);
        pred_transformer& pt = *m_rels.find(fn);
        expr_ref_vector conj(m);
        expr_ref inv = pt.get_formulas(next_level(lvl), false);
        if (m.is_true(inv)) return true;
        pt.add_premises(m_rels, lvl, conj);
        conj.push_back(m.mk_not(inv));
        expr_ref fml(m.mk_and(conj.size(), conj.c_ptr()), m);
        ctx.assert_expr(fml);
        lbool result = ctx.check();
        TRACE("pdr", tout << "Check invariant level: " << lvl << " " << result << "\n" << mk_pp(fml, m) << "\n";);
        return result == l_false;
    }

    void context::display_certificate(std::ostream& strm) const {
        switch(m_last_result) {
        case l_false: {
            expr_ref_vector refs(m);
            vector<relation_info> rs;
            get_level_property(m_inductive_lvl, refs, rs);    
            inductive_property ex(m, const_cast<model_converter_ref&>(m_mc), rs);
            strm << ex.to_string();
            break;
        }
        case l_true: {
            strm << mk_pp(mk_sat_answer(), m);
            break;
        }
        case l_undef: {
            strm << "unknown";
            break;
        }
        }
    }

}<|MERGE_RESOLUTION|>--- conflicted
+++ resolved
@@ -385,7 +385,8 @@
         TRACE("pdr", 
               tout << "is-reachable: " << head()->get_name() << " level: " << n.level() << "\n";
               tout << mk_pp(n.state(), m) << "\n";);
-        ensure_level(n.level());        
+        ensure_level(n.level());   
+        model_ref model;
         prop_solver::scoped_level _sl(m_solver, n.level());
         m_solver.set_core(core);
         m_solver.set_model(&model);
@@ -1650,11 +1651,7 @@
                 TRACE("pdr", tout << "invariant state: " << (uses_level?"":"(inductive) ") <<  mk_pp(ncube, m) << "\n";);
                 n.pt().add_property(ncube, uses_level?n.level():infty_level);
                 CASSERT("pdr",n.level() == 0 || check_invariant(n.level()-1));
-<<<<<<< HEAD
-                m_search.backtrack_level(uses_level && m_params.get_bool(":flexible-trace",false), n);
-=======
                 m_search.backtrack_level(uses_level && m_params.get_bool(":flexible-trace", false), n);
->>>>>>> bf0481c4
                 break;
             }
             case l_undef: {
